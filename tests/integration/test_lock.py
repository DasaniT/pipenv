import json
import os
from pathlib import Path

import pytest

import pytest_pypi.app
from flaky import flaky
from pipenv.vendor.vistir.misc import to_text
from pipenv.utils.shell import temp_environ


@pytest.mark.lock
@pytest.mark.requirements
def test_lock_handle_eggs(pipenv_instance_private_pypi):
    """Ensure locking works with packages providing egg formats.
    """
    with pipenv_instance_private_pypi() as p:
        with open(p.pipfile_path, 'w') as f:
            f.write("""
[packages]
RandomWords = "*"
            """)
        c = p.pipenv('lock --verbose')
        assert c.returncode == 0
        assert 'randomwords' in p.lockfile['default']
        assert p.lockfile['default']['randomwords']['version'] == '==0.2.1'


@pytest.mark.lock
@pytest.mark.requirements
def test_lock_requirements_file(pipenv_instance_private_pypi):

    with pipenv_instance_private_pypi() as p:
        with open(p.pipfile_path, 'w') as f:
            contents = """
[packages]
urllib3 = "==1.23"
[dev-packages]
colorama = "==0.3.9"
            """.strip()
            f.write(contents)

        req_list = ("urllib3==1.23",)

        dev_req_list = ("colorama==0.3.9",)

        c = p.pipenv('lock')
        assert c.returncode == 0

        default = p.pipenv('requirements')
        assert default.returncode == 0
        dev = p.pipenv('requirements --dev-only')

        for req in req_list:
            assert req in default.stdout

        for req in dev_req_list:
            assert req in dev.stdout


@pytest.mark.lock
def test_lock_includes_hashes_for_all_platforms(pipenv_instance_private_pypi):
    """ Locking should include hashes for *all* platforms, not just the
    platform we're running lock on. """

    releases = pytest_pypi.app.packages['yarl'].releases
    def get_hash(release_name):
        # Convert a specific filename to a hash like what would show up in a Pipfile.lock.
        # For example:
        # 'yarl-1.3.0-cp35-cp35m-manylinux1_x86_64.whl' -> 'sha256:3890ab952d508523ef4881457c4099056546593fa05e93da84c7250516e632eb'
        return f"sha256:{releases[release_name].hash}"

    with pipenv_instance_private_pypi() as p:
        with open(p.pipfile_path, 'w') as f:
            contents = """
[packages]
yarl = "==1.3.0"
            """.strip()
            f.write(contents)

        c = p.pipenv('lock')
        assert c.returncode == 0

        lock = p.lockfile
        assert 'yarl' in lock['default']
        assert set(lock['default']['yarl']['hashes']) == {
            get_hash('yarl-1.3.0-cp35-cp35m-manylinux1_x86_64.whl'),
            get_hash('yarl-1.3.0-cp35-cp35m-win_amd64.whl'),
            get_hash('yarl-1.3.0-cp36-cp36m-manylinux1_x86_64.whl'),
            get_hash('yarl-1.3.0-cp36-cp36m-win_amd64.whl'),
            get_hash('yarl-1.3.0-cp37-cp37m-win_amd64.whl'),
            get_hash('yarl-1.3.0.tar.gz'),
        }


@pytest.mark.lock
@pytest.mark.keep_outdated
def test_lock_keep_outdated(pipenv_instance_pypi):

    with pipenv_instance_pypi() as p:
        with open(p.pipfile_path, 'w') as f:
            contents = """
[packages]
requests = {version = "==2.14.0"}
pytest = "==3.1.0"
            """.strip()
            f.write(contents)

        c = p.pipenv('lock')
        assert c.returncode == 0
        lock = p.lockfile
        assert 'requests' in lock['default']
        assert lock['default']['requests']['version'] == "==2.14.0"
        assert 'pytest' in lock['default']
        assert lock['default']['pytest']['version'] == "==3.1.0"

        with open(p.pipfile_path, 'w') as f:
            updated_contents = """
[packages]
requests = {version = "==2.18.4"}
pytest = "*"
            """.strip()
            f.write(updated_contents)

        c = p.pipenv('lock --keep-outdated')
        assert c.returncode == 0
        lock = p.lockfile
        assert 'requests' in lock['default']
        assert lock['default']['requests']['version'] == "==2.18.4"
        assert 'pytest' in lock['default']
        assert lock['default']['pytest']['version'] == "==3.1.0"


@pytest.mark.lock
@pytest.mark.keep_outdated
def test_keep_outdated_doesnt_remove_lockfile_entries(pipenv_instance_private_pypi):
    with pipenv_instance_private_pypi(chdir=True) as p:
        p._pipfile.add("requests", {"version": "*", "markers": "os_name=='FakeOS'"})
        p._pipfile.add("colorama", {"version": "*"})
        c = p.pipenv("install")
        assert c.returncode == 0
        assert "doesn't match your environment, its dependencies won't be resolved." in c.stderr
        p._pipfile.add("six", "*")
        p.pipenv("lock --keep-outdated")
        assert "requests" in p.lockfile["default"]
        assert p.lockfile["default"]["requests"]["markers"] == "os_name == 'FakeOS'"


@pytest.mark.lock
def test_resolve_skip_unmatched_requirements(pipenv_instance_pypi):
    with pipenv_instance_pypi(chdir=True) as p:
        p._pipfile.add("missing-package", {"markers": "os_name=='FakeOS'"})
        c = p.pipenv("lock")
        assert c.returncode == 0
        assert (
            "Could not find a version of missing-package; "
            "os_name == 'FakeOS' that matches your environment"
        ) in c.stderr


@pytest.mark.lock
@pytest.mark.keep_outdated
def test_keep_outdated_doesnt_upgrade_pipfile_pins(pipenv_instance_private_pypi):
    with pipenv_instance_private_pypi(chdir=True) as p:
        p._pipfile.add("urllib3", "==1.21.1")
        c = p.pipenv("install")
        assert c.returncode == 0
        p._pipfile.add("requests", "==2.18.4")
        c = p.pipenv("lock --keep-outdated")
        assert c.returncode == 0
        assert "requests" in p.lockfile["default"]
        assert "urllib3" in p.lockfile["default"]
        assert p.lockfile["default"]["requests"]["version"] == "==2.18.4"
        assert p.lockfile["default"]["urllib3"]["version"] == "==1.21.1"


@pytest.mark.lock
def test_keep_outdated_keeps_markers_not_removed(pipenv_instance_pypi):
    with pipenv_instance_pypi(chdir=True) as p:
        c = p.pipenv("install six click")
        assert c.returncode == 0
        lockfile = Path(p.lockfile_path)
        lockfile_content = lockfile.read_text()
        lockfile_json = json.loads(lockfile_content)
        assert "six" in lockfile_json["default"]
        lockfile_json["default"]["six"]["markers"] = "python_version >= '2.7'"
        lockfile.write_text(to_text(json.dumps(lockfile_json)))
        c = p.pipenv("lock --keep-outdated")
        assert c.returncode == 0
        assert p.lockfile["default"]["six"].get("markers", "") == "python_version >= '2.7'"


@pytest.mark.lock
@pytest.mark.keep_outdated
def test_keep_outdated_doesnt_update_satisfied_constraints(pipenv_instance_private_pypi):
    with pipenv_instance_private_pypi(chdir=True) as p:
        p._pipfile.add("requests", "==2.18.4")
        c = p.pipenv("install")
        assert c.returncode == 0
        p._pipfile.add("requests", "*")
        assert p.pipfile["packages"]["requests"] == "*"
        c = p.pipenv("lock --keep-outdated")
        assert c.returncode == 0
        assert "requests" in p.lockfile["default"]
        assert "urllib3" in p.lockfile["default"]
        # ensure this didn't update requests
        assert p.lockfile["default"]["requests"]["version"] == "==2.18.4"
        c = p.pipenv("lock")
        assert c.returncode == 0
        assert p.lockfile["default"]["requests"]["version"] != "==2.18.4"


@pytest.mark.lock
@pytest.mark.complex
@pytest.mark.needs_internet
def test_complex_lock_with_vcs_deps(local_tempdir, pipenv_instance_private_pypi, pip_src_dir):
    with pipenv_instance_private_pypi() as p, local_tempdir:
        requests_uri = p._pipfile.get_fixture_path("git/requests").as_uri()
        dateutil_uri = p._pipfile.get_fixture_path("git/dateutil").as_uri()
        with open(p.pipfile_path, 'w') as f:
            contents = """
[packages]
click = "==6.7"

[dev-packages]
requests = {git = "%s"}
            """.strip() % requests_uri
            f.write(contents)

        c = p.pipenv('install')
        assert c.returncode == 0
        lock = p.lockfile
        assert 'requests' in lock['develop']
        assert 'click' in lock['default']

        c = p.pipenv(f'run pip install -e git+{dateutil_uri}#egg=python_dateutil')
        assert c.returncode == 0

        lock = p.lockfile
        assert 'requests' in lock['develop']
        assert 'click' in lock['default']
        assert 'python_dateutil' not in lock['default']
        assert 'python_dateutil' not in lock['develop']


@pytest.mark.lock
@pytest.mark.requirements
def test_lock_with_prereleases(pipenv_instance_private_pypi):

    with pipenv_instance_private_pypi() as p:
        with open(p.pipfile_path, 'w') as f:
            contents = """
[packages]
sqlalchemy = "==1.2.0b3"

[pipenv]
allow_prereleases = true
            """.strip()
            f.write(contents)

        c = p.pipenv('lock')
        assert c.returncode == 0
        assert p.lockfile['default']['sqlalchemy']['version'] == '==1.2.0b3'


@pytest.mark.lock
@pytest.mark.maya
@pytest.mark.complex
@pytest.mark.needs_internet
@flaky
def test_complex_deps_lock_and_install_properly(pipenv_instance_pypi, pip_src_dir):
    # This uses the real PyPI because Maya has too many dependencies...
    with pipenv_instance_pypi(chdir=True) as p:
        with open(p.pipfile_path, 'w') as f:
            contents = """
[packages]
maya = "*"
            """.strip()
            f.write(contents)

            c = p.pipenv('lock --verbose')
            assert c.returncode == 0

            c = p.pipenv('install')
            assert c.returncode == 0


@pytest.mark.lock
@pytest.mark.extras
def test_lock_extras_without_install(pipenv_instance_private_pypi):
    with pipenv_instance_private_pypi() as p:
        with open(p.pipfile_path, 'w') as f:
            contents = """
[packages]
requests = {version = "*", extras = ["socks"]}
            """.strip()
            f.write(contents)

        c = p.pipenv('lock')
        assert c.returncode == 0
        assert "requests" in p.lockfile["default"]
        assert "pysocks" in p.lockfile["default"]
        assert "markers" not in p.lockfile["default"]['pysocks']

        c = p.pipenv('lock')
        assert c.returncode == 0
        c = p.pipenv('requirements')
        assert c.returncode == 0
        assert "extra == 'socks'" not in c.stdout.strip()


@pytest.mark.index
@pytest.mark.install
@pytest.mark.skip_lock
@pytest.mark.needs_internet
def test_private_index_skip_lock(pipenv_instance_private_pypi):
    with pipenv_instance_private_pypi() as p:
        with open(p.pipfile_path, 'w') as f:
            contents = """
[[source]]
url = "https://pypi.org/simple"
verify_ssl = true
name = "pypi"

[[source]]
url = "https://test.pypi.org/simple"
verify_ssl = true
name = "testpypi"

[packages]
pipenv-test-private-package = {version = "*", index = "testpypi"}
<<<<<<< HEAD
=======
pipenv-test-public-package = {version = "*", index = "pypi"}
requests = "*"
>>>>>>> ffcbdfa8
            """.strip()
            f.write(contents)
        c = p.pipenv('install --skip-lock')
        assert c.returncode == 0


@pytest.mark.lock
@pytest.mark.index
@pytest.mark.install
@pytest.mark.requirements
@pytest.mark.needs_internet
def test_private_index_lock_requirements(pipenv_instance_private_pypi):
    with pipenv_instance_private_pypi() as p:
        with open(p.pipfile_path, 'w') as f:
            contents = """
[[source]]
url = "https://pypi.org/simple"
verify_ssl = true
name = "pypi"

[[source]]
url = "https://test.pypi.org/simple"
verify_ssl = true
name = "testpypi"

[packages]
pipenv-test-private-package = {version = "*", index = "testpypi"}
            """.strip()
            f.write(contents)
        c = p.pipenv('lock')
        assert c.returncode == 0


@pytest.mark.lock
@pytest.mark.index
@pytest.mark.install  # private indexes need to be uncached for resolution
@pytest.mark.requirements
@pytest.mark.needs_internet
def test_private_index_lock_requirements(pipenv_instance_pypi):
    # Don't use the local fake pypi
    with temp_environ(), pipenv_instance_pypi(chdir=True) as p:
        # Using pypi.python.org as pipenv-test-public-package is not
        # included in the local pypi mirror
        with open(p.pipfile_path, 'w') as f:
            contents = """
[[source]]
url = "https://pypi.org/simple"
verify_ssl = true
name = "pypi"

[[source]]
url = "https://test.pypi.org/simple"
verify_ssl = true
name = "testpypi"

[packages]
six = {version = "*", index = "testpypi"}
pipenv-test-public-package = "*"
            """.strip()
            f.write(contents)
        c = p.pipenv(f'install -v')
        assert c.returncode == 0


@pytest.mark.index
@pytest.mark.install
def test_lock_updated_source(pipenv_instance_private_pypi):

    with pipenv_instance_private_pypi() as p:
        with open(p.pipfile_path, 'w') as f:
            contents = """
[[source]]
url = "{url}/${{MY_ENV_VAR}}"

[packages]
requests = "==2.14.0"
            """.strip().format(url=p.pypi)
            f.write(contents)

        with temp_environ():
            os.environ['MY_ENV_VAR'] = 'simple'
            c = p.pipenv('lock')
            assert c.returncode == 0
            assert 'requests' in p.lockfile['default']

        with open(p.pipfile_path, 'w') as f:
            contents = """
[[source]]
url = "{url}/simple"

[packages]
requests = "==2.14.0"
            """.strip().format(url=p.pypi)
            f.write(contents)

        c = p.pipenv('lock')
        assert c.returncode == 0
        assert 'requests' in p.lockfile['default']


@pytest.mark.vcs
@pytest.mark.lock
@pytest.mark.needs_internet
def test_lock_editable_vcs_without_install(pipenv_instance_private_pypi):
    with pipenv_instance_private_pypi(chdir=True) as p:
        requests_uri = p._pipfile.get_fixture_path("git/six").as_uri()
        with open(p.pipfile_path, 'w') as f:
            f.write("""
[packages]
six = {git = "%s", editable = true}
            """.strip() % requests_uri)
        c = p.pipenv('lock')
        assert c.returncode == 0
        assert 'six' in p.lockfile['default']


@pytest.mark.vcs
@pytest.mark.lock
@pytest.mark.needs_internet
def test_lock_editable_vcs_with_ref_in_git(pipenv_instance_private_pypi):
    with pipenv_instance_private_pypi(chdir=True) as p:
        requests_uri = p._pipfile.get_fixture_path("git/requests").as_uri()
        with open(p.pipfile_path, 'w') as f:
            f.write("""
[packages]
requests = {git = "%s@883caaf", editable = true}
            """.strip() % requests_uri)
        c = p.pipenv('lock')
        assert c.returncode == 0
        assert p.lockfile['default']['requests']['git'] == requests_uri
        assert p.lockfile['default']['requests']['ref'] == '883caaf145fbe93bd0d208a6b864de9146087312'


@pytest.mark.vcs
@pytest.mark.lock
@pytest.mark.extras
@pytest.mark.needs_internet
def test_lock_editable_vcs_with_extras_without_install(pipenv_instance_private_pypi):
    with pipenv_instance_private_pypi(chdir=True) as p:
        requests_uri = p._pipfile.get_fixture_path("git/requests").as_uri()
        with open(p.pipfile_path, 'w') as f:
            f.write("""
[packages]
requests = {git = "%s", editable = true, extras = ["socks"]}
            """.strip() % requests_uri)
        c = p.pipenv('lock')
        assert c.returncode == 0
        assert 'requests' in p.lockfile['default']
        assert 'idna' in p.lockfile['default']
        assert 'certifi' in p.lockfile['default']
        assert "socks" in p.lockfile["default"]["requests"]["extras"]
        assert "version" not in p.lockfile["default"]["requests"]


@pytest.mark.vcs
@pytest.mark.lock
@pytest.mark.needs_internet
def test_lock_editable_vcs_with_markers_without_install(pipenv_instance_private_pypi):
    with pipenv_instance_private_pypi(chdir=True) as p:
        requests_uri = p._pipfile.get_fixture_path("git/requests").as_uri()
        with open(p.pipfile_path, 'w') as f:
            f.write("""
[packages]
requests = {git = "%s", editable = true, markers = "python_version >= '2.6'"}
            """.strip() % requests_uri)
        c = p.pipenv('lock')
        assert c.returncode == 0
        assert 'requests' in p.lockfile['default']
        assert 'idna' in p.lockfile['default']
        assert 'certifi' in p.lockfile['default']
        assert c.returncode == 0


@pytest.mark.lock
@pytest.mark.install
def test_lockfile_corrupted(pipenv_instance_pypi):
    with pipenv_instance_pypi() as p:
        with open(p.lockfile_path, 'w') as f:
            f.write('{corrupted}')
        c = p.pipenv('install')
        assert c.returncode == 0
        assert 'Pipfile.lock is corrupted' in c.stderr
        assert p.lockfile['_meta']


@pytest.mark.lock
def test_lockfile_with_empty_dict(pipenv_instance_pypi):
    with pipenv_instance_pypi() as p:
        with open(p.lockfile_path, 'w') as f:
            f.write('{}')
        c = p.pipenv('install')
        assert c.returncode == 0
        assert 'Pipfile.lock is corrupted' in c.stderr
        assert p.lockfile['_meta']


@pytest.mark.lock
@pytest.mark.install
@pytest.mark.skip_lock
def test_lock_with_incomplete_source(pipenv_instance_private_pypi):
    with pipenv_instance_private_pypi(chdir=True) as p:
        with open(p.pipfile_path, 'w') as f:
            f.write("""
[[source]]
url = "{}"

[packages]
six = "*"
            """.format(p.index_url))
        c = p.pipenv('install')
        assert c.returncode == 0
        assert p.lockfile['_meta']['sources']


@pytest.mark.lock
@pytest.mark.install
def test_lock_no_warnings(pipenv_instance_pypi, recwarn):
    with pipenv_instance_pypi(chdir=True) as p:
        c = p.pipenv("install six")
        assert c.returncode == 0
        assert len(recwarn) == 0


@pytest.mark.vcs
@pytest.mark.lock
def test_vcs_lock_respects_top_level_pins(pipenv_instance_private_pypi):
    """Test that locking VCS dependencies respects top level packages pinned in Pipfiles"""

    with pipenv_instance_private_pypi(chdir=True) as p:
        requests_uri = p._pipfile.get_fixture_path("git/requests").as_uri()
        p._pipfile.add("requests", {
            "editable": True, "git": f"{requests_uri}",
            "ref": "v2.18.4"
        })
        p._pipfile.add("urllib3", "==1.21.1")
        c = p.pipenv("lock")
        assert c.returncode == 0
        assert "requests" in p.lockfile["default"]
        assert "git" in p.lockfile["default"]["requests"]
        assert "urllib3" in p.lockfile["default"]
        assert p.lockfile["default"]["urllib3"]["version"] == "==1.21.1"


@pytest.mark.lock
def test_lock_after_update_source_name(pipenv_instance_pypi):
    with pipenv_instance_pypi(chdir=True) as p:
        contents = """
[[source]]
url = "{}"
verify_ssl = true
name = "test"

[packages]
six = "*"
        """.format(p.index_url).strip()
        with open(p.pipfile_path, 'w') as f:
            f.write(contents)
        c = p.pipenv("lock")
        assert c.returncode == 0
        assert p.lockfile["default"]["six"]["index"] == "test"
        with open(p.pipfile_path, 'w') as f:
            f.write(contents.replace('name = "test"', 'name = "custom"'))
        c = p.pipenv("lock --clear")
        assert c.returncode == 0
        assert "index" in p.lockfile["default"]["six"]
        assert p.lockfile["default"]["six"]["index"] == "custom", Path(p.lockfile_path).read_text()


@pytest.mark.lock
def test_lock_nested_direct_url(pipenv_instance_private_pypi):
    """
    The dependency 'test_package' has a declared dependency on
    a PEP508 style VCS URL. This ensures that we capture the dependency
    here along with its own dependencies.
    """
    with pipenv_instance_private_pypi() as p:
        contents = """
        [packages]
        test_package = "*"
                """.strip()
        with open(p.pipfile_path, 'w') as f:
            f.write(contents)
        c = p.pipenv("lock")
        assert c.returncode == 0
        assert "vistir" in p.lockfile["default"]
        assert "colorama" in p.lockfile["default"]
        assert "six" in p.lockfile["default"]


@pytest.mark.lock
@pytest.mark.needs_internet
def test_lock_nested_vcs_direct_url(pipenv_instance_pypi):
    with pipenv_instance_pypi(chdir=True) as p:
        p._pipfile.add("pep508_package", {
            "git": "https://github.com/techalchemy/test-project.git",
            "editable": True,  "ref": "master",
            "subdirectory": "parent_folder/pep508-package"
        })
        c = p.pipenv("lock")
        assert c.returncode == 0
        assert "git" in p.lockfile["default"]["pep508-package"]
        assert "sibling-package" in p.lockfile["default"]
        assert "git" in p.lockfile["default"]["sibling-package"]
        assert "subdirectory" in p.lockfile["default"]["sibling-package"]
        assert "version" not in p.lockfile["default"]["sibling-package"]


@pytest.mark.lock
@pytest.mark.install
def test_lock_package_with_wildcard_version(pipenv_instance_pypi):
    with pipenv_instance_pypi(chdir=True) as p:
        c = p.pipenv("install 'six==1.11.*'")
        assert c.returncode == 0
        assert "six" in p.pipfile["packages"]
        assert p.pipfile["packages"]["six"] == "==1.11.*"
        assert "six" in p.lockfile["default"]
        assert "version" in p.lockfile["default"]["six"]
        assert p.lockfile["default"]["six"]["version"] == "==1.11.0"


@pytest.mark.lock
@pytest.mark.install
def test_default_lock_overwrite_dev_lock(pipenv_instance_pypi):
    with pipenv_instance_pypi(chdir=True) as p:
        c = p.pipenv("install 'click==6.7'")
        assert c.returncode == 0
        c = p.pipenv("install -d flask")
        assert c.returncode == 0
        assert p.lockfile["default"]["click"]["version"] == "==6.7"
        assert p.lockfile["develop"]["click"]["version"] == "==6.7"


@flaky
@pytest.mark.lock
@pytest.mark.install
@pytest.mark.needs_internet
def test_pipenv_respects_package_index_restrictions(pipenv_instance_private_pypi):
    with pipenv_instance_private_pypi() as p:
        with open(p.pipfile_path, 'w') as f:
            contents = """
[[source]]
url = "https://pypi.org/simple"
verify_ssl = true
name = "pypi"

[[source]]
url = "{url}"
verify_ssl = true
name = "local"

[packages]
requests = {requirement}
                """.strip().format(url=os.environ['PIPENV_TEST_INDEX'], requirement='{version="*", index="local"}')
            f.write(contents)

        c = p.pipenv('lock')
        assert c.returncode == 0
        assert 'requests' in p.lockfile['default']
        assert 'idna' in p.lockfile['default']
        assert 'certifi' in p.lockfile['default']
        assert 'urllib3' in p.lockfile['default']
        assert 'chardet' in p.lockfile['default']
        # this is the newest version we have in our private pypi (but pypi.org has 2.27.1 at present)
        expected_result = {'hashes': ['sha256:63b52e3c866428a224f97cab011de738c36aec0185aa91cfacd418b5d58911d1',
                                      'sha256:ec22d826a36ed72a7358ff3fe56cbd4ba69dd7a6718ffd450ff0e9df7a47ce6a'],
                           'index': 'local', 'version': '==2.19.1'}
        assert p.lockfile['default']['requests'] == expected_result


@pytest.mark.dev
@pytest.mark.lock
@pytest.mark.install
def test_dev_lock_use_default_packages_as_constraint(pipenv_instance_private_pypi):
    # See https://github.com/pypa/pipenv/issues/4371
    # See https://github.com/pypa/pipenv/issues/2987
    with pipenv_instance_private_pypi(chdir=True) as p:
        with open(p.pipfile_path, 'w') as f:
            contents = """
[packages]
requests = "<=2.14.0"

[dev-packages]
requests = "*"
                """.strip()
            f.write(contents)

        c = p.pipenv("lock --dev")
        assert c.returncode == 0
        assert "requests" in p.lockfile["default"]
        assert p.lockfile["default"]["requests"]["version"] == "==2.14.0"
        assert "requests" in p.lockfile["develop"]
        assert p.lockfile["develop"]["requests"]["version"] == "==2.14.0"

        # requests 2.14.0 doesn't require these packages
        assert "idna" not in p.lockfile["develop"]
        assert "certifi" not in p.lockfile["develop"]
        assert "urllib3" not in p.lockfile["develop"]
        assert "chardet" not in p.lockfile["develop"]<|MERGE_RESOLUTION|>--- conflicted
+++ resolved
@@ -1,5 +1,6 @@
 import json
 import os
+import sys
 from pathlib import Path
 
 import pytest
@@ -311,7 +312,7 @@
 
 
 @pytest.mark.index
-@pytest.mark.install
+@pytest.mark.install  # private indexes need to be uncached for resolution
 @pytest.mark.skip_lock
 @pytest.mark.needs_internet
 def test_private_index_skip_lock(pipenv_instance_private_pypi):
@@ -330,11 +331,6 @@
 
 [packages]
 pipenv-test-private-package = {version = "*", index = "testpypi"}
-<<<<<<< HEAD
-=======
-pipenv-test-public-package = {version = "*", index = "pypi"}
-requests = "*"
->>>>>>> ffcbdfa8
             """.strip()
             f.write(contents)
         c = p.pipenv('install --skip-lock')
@@ -343,7 +339,7 @@
 
 @pytest.mark.lock
 @pytest.mark.index
-@pytest.mark.install
+@pytest.mark.install  # private indexes need to be uncached for resolution
 @pytest.mark.requirements
 @pytest.mark.needs_internet
 def test_private_index_lock_requirements(pipenv_instance_private_pypi):
@@ -556,6 +552,7 @@
         c = p.pipenv("install six")
         assert c.returncode == 0
         assert len(recwarn) == 0
+
 
 
 @pytest.mark.vcs
