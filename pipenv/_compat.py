--- conflicted
+++ resolved
@@ -385,8 +385,8 @@
                                             UNICODE_TO_ASCII_TRANSLATION_MAP)
         else:
             output = output.translate(UNICODE_TO_ASCII_TRANSLATION_MAP)
-<<<<<<< HEAD
-    output = output.decode(DEFAULT_ENCODING)
+        output = output.encode(DEFAULT_ENCODING, "replace")
+    return vistir.misc.to_text(output, encoding=DEFAULT_ENCODING, errors="replace")
     return output
 
 
@@ -399,9 +399,4 @@
     except UnicodeDecodeError:
         if six.PY2:
             text = unicode.translate(vistir.misc.to_text(text), UNICODE_TO_ASCII_TRANSLATION_MAP)
-    return text
-=======
-        output = output.encode(DEFAULT_ENCODING, "replace")
-    return vistir.misc.to_text(output, encoding=DEFAULT_ENCODING, errors="replace")
-    return output
->>>>>>> e3ee806b
+    return text