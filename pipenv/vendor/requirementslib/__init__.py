--- conflicted
+++ resolved
@@ -1,9 +1,5 @@
 # -*- coding=utf-8 -*-
-<<<<<<< HEAD
-__version__ = '1.2.6'
-=======
 __version__ = '1.2.7'
->>>>>>> 6b3c9a7e
 
 import logging
 import warnings
