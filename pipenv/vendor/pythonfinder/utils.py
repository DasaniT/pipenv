# -*- coding=utf-8 -*-
from __future__ import absolute_import, print_function

import itertools
import os

from fnmatch import fnmatch

import attr
import io
import six

import vistir

from .environment import PYENV_INSTALLED, PYENV_ROOT, ASDF_INSTALLED, ASDF_DATA_DIR
from .exceptions import InvalidPythonVersion

try:
    from functools import lru_cache
except ImportError:
    from backports.functools_lru_cache import lru_cache

six.add_move(six.MovedAttribute("Iterable", "collections", "collections.abc"))
from six.moves import Iterable


PYTHON_IMPLEMENTATIONS = (
    "python", "ironpython", "jython", "pypy", "anaconda", "miniconda",
    "stackless", "activepython", "micropython"
)
RULES_BASE = ["*{0}", "*{0}?", "*{0}?.?", "*{0}?.?m"]
RULES = [rule.format(impl) for impl in PYTHON_IMPLEMENTATIONS for rule in RULES_BASE]

KNOWN_EXTS = {"exe", "py", "fish", "sh", ""}
KNOWN_EXTS = KNOWN_EXTS | set(
    filter(None, os.environ.get("PATHEXT", "").split(os.pathsep))
)

MATCH_RULES = []
for rule in RULES:
    MATCH_RULES.extend(
        [
            "{0}.{1}".format(rule, ext) if ext else "{0}".format(rule)
            for ext in KNOWN_EXTS
        ]
    )


@lru_cache(maxsize=128)
def get_python_version(path):
    """Get python version string using subprocess from a given path."""
    version_cmd = [path, "-c", "import sys; print(sys.version.split()[0])"]
    try:
        c = vistir.misc.run(version_cmd, block=True, nospin=True, return_object=True,
                            combine_stderr=False)
    except OSError:
        raise InvalidPythonVersion("%s is not a valid python path" % path)
    if not c.out:
        raise InvalidPythonVersion("%s is not a valid python path" % path)
    return c.out.strip()


def optional_instance_of(cls):
    return attr.validators.optional(attr.validators.instance_of(cls))


def path_and_exists(path):
    return attr.validators.instance_of(vistir.compat.Path) and path.exists()


def path_is_executable(path):
    return os.access(str(path), os.X_OK)


@lru_cache(maxsize=1024)
def path_is_known_executable(path):
    return (
        path_is_executable(path)
        or os.access(str(path), os.R_OK)
        and path.suffix in KNOWN_EXTS
    )


@lru_cache(maxsize=1024)
def looks_like_python(name):
    if not any(name.lower().startswith(py_name) for py_name in PYTHON_IMPLEMENTATIONS):
        return False
    return any(fnmatch(name, rule) for rule in MATCH_RULES)


@lru_cache(maxsize=1024)
def path_is_python(path):
    return path_is_known_executable(path) and looks_like_python(path.name)


@lru_cache(maxsize=1024)
def ensure_path(path):
    """Given a path (either a string or a Path object), expand variables and return a Path object.

    :param path: A string or a :class:`~pathlib.Path` object.
    :type path: str or :class:`~pathlib.Path`
    :return: A fully expanded Path object.
    :rtype: :class:`~pathlib.Path`
    """

    if isinstance(path, vistir.compat.Path):
        return path
    path = vistir.compat.Path(os.path.expandvars(path))
    return path.absolute()


def _filter_none(k, v):
    if v:
        return True
    return False


<<<<<<< HEAD
=======
def normalize_path(path):
    return os.path.normpath(os.path.normcase(os.path.abspath(str(path))))


>>>>>>> 6b3c9a7e
@lru_cache(maxsize=1024)
def filter_pythons(path):
    """Return all valid pythons in a given path"""
    if not isinstance(path, vistir.compat.Path):
        path = vistir.compat.Path(str(path))
    if not path.is_dir():
        return path if path_is_python(path) else None
    return filter(lambda x: path_is_python(x), path.iterdir())


def unnest(item):
    if isinstance(item, Iterable) and not isinstance(item, six.string_types):
        item, target = itertools.tee(item, 2)
    else:
        target = item
    for el in target:
        if isinstance(el, Iterable) and not isinstance(el, six.string_types):
            el, el_copy = itertools.tee(el, 2)
            for sub in unnest(el_copy):
                yield sub
        else:
            yield el


def parse_pyenv_version_order(filename="version"):
    version_order_file = normalize_path(os.path.join(PYENV_ROOT, filename))
    if os.path.exists(version_order_file) and os.path.isfile(version_order_file):
        with io.open(version_order_file, encoding="utf-8") as fh:
            contents = fh.read()
        version_order = [v for v in contents.splitlines()]
        return version_order


def parse_asdf_version_order(filename=".tool-versions"):
    version_order_file = normalize_path(os.path.join("~", filename))
    if os.path.exists(version_order_file) and os.path.isfile(version_order_file):
        with io.open(version_order_file, encoding="utf-8") as fh:
            contents = fh.read()
        python_section = next(iter(
            line for line in contents.splitlines() if line.startswith("python")
        ), None)
        if python_section:
            python_key, versions = python_section.partition()
            if versions:
                return versions.split()


def is_in_path(path, parent):
    return normalize_path(str(path)).startswith(normalize_path(str(parent)))<|MERGE_RESOLUTION|>--- conflicted
+++ resolved
@@ -115,13 +115,10 @@
     return False
 
 
-<<<<<<< HEAD
-=======
 def normalize_path(path):
     return os.path.normpath(os.path.normcase(os.path.abspath(str(path))))
 
 
->>>>>>> 6b3c9a7e
 @lru_cache(maxsize=1024)
 def filter_pythons(path):
     """Return all valid pythons in a given path"""
