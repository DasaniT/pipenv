# -*- coding=utf-8 -*-
from __future__ import absolute_import, print_function

import io
import json as simplejson
import logging
import os
import sys
import time
import warnings

import click
import six

import delegator
import dotenv
import pipfile
import vistir

from click_completion import init as init_completion

from . import environments, exceptions, pep508checker, progress
from ._compat import decode_for_output, fix_utf8
from .cmdparse import Script
from .environments import (
    PIP_EXISTS_ACTION, PIPENV_CACHE_DIR, PIPENV_COLORBLIND,
    PIPENV_DEFAULT_PYTHON_VERSION, PIPENV_DONT_USE_PYENV, PIPENV_DONT_USE_ASDF,
    PIPENV_HIDE_EMOJIS, PIPENV_MAX_SUBPROCESS, PIPENV_PYUP_API_KEY,
    PIPENV_RESOLVE_VCS, PIPENV_SHELL_FANCY, PIPENV_SKIP_VALIDATION, PIPENV_YES,
    SESSION_IS_INTERACTIVE, is_type_checking
)
from .patched import crayons
from .project import Project
from .utils import (
    convert_deps_to_pip, create_spinner, download_file,
    escape_grouped_arguments, find_python, find_windows_executable,
    get_canonical_names, get_source_list, interrupt_handled_subprocess,
    is_pinned, is_python_command, is_required_version, is_star, is_valid_url,
    parse_indexes, pep423_name, prepare_pip_source_args, proper_case,
    python_version, run_command, venv_resolve_deps
)


if is_type_checking():
    from typing import Dict, List, Optional, Union, Text
    from pipenv.vendor.requirementslib.models.requirements import Requirement
    TSourceDict = Dict[Text, Union[Text, bool]]


# Packages that should be ignored later.
BAD_PACKAGES = (
    "distribute",
    "packaging",
    "pip",
    "pkg-resources",
    "setuptools",
    "wheel",
)

FIRST_PACKAGES = ("cython",)
# Are we using the default Python?
USING_DEFAULT_PYTHON = True
if not PIPENV_HIDE_EMOJIS:
    now = time.localtime()
    # Halloween easter-egg.
    if ((now.tm_mon == 10) and (now.tm_mday == 30)) or (
        (now.tm_mon == 10) and (now.tm_mday == 31)
    ):
        INSTALL_LABEL = "🎃   "
    # Christmas easter-egg.
    elif ((now.tm_mon == 12) and (now.tm_mday == 24)) or (
        (now.tm_mon == 12) and (now.tm_mday == 25)
    ):
        INSTALL_LABEL = "🎅   "
    else:
        INSTALL_LABEL = "🐍   "
    INSTALL_LABEL2 = crayons.normal("☤  ", bold=True)
    STARTING_LABEL = "    "
else:
    INSTALL_LABEL = "   "
    INSTALL_LABEL2 = "   "
    STARTING_LABEL = "   "
# Enable shell completion.
init_completion()
# Disable colors, for the color blind and others who do not prefer colors.
if PIPENV_COLORBLIND:
    crayons.disable()


def which(command, location=None, allow_global=False):
    if not allow_global and location is None:
        if project.virtualenv_exists:
            location = project.virtualenv_location
        else:
            location = os.environ.get("VIRTUAL_ENV", None)
    if not (location and os.path.exists(location)) and not allow_global:
        raise RuntimeError("location not created nor specified")

    version_str = "python{0}".format(".".join([str(v) for v in sys.version_info[:2]]))
    is_python = command in ("python", os.path.basename(sys.executable), version_str)
    if not allow_global:
        if os.name == "nt":
            p = find_windows_executable(os.path.join(location, "Scripts"), command)
        else:
            p = os.path.join(location, "bin", command)
    else:
        if is_python:
            p = sys.executable
    if not os.path.exists(p):
        if is_python:
            p = sys.executable or system_which("python")
        else:
            p = system_which(command)
    return p


project = Project(which=which)


def do_clear():
    click.echo(crayons.white(fix_utf8("Clearing caches…"), bold=True))
    try:
        from pip._internal import locations
    except ImportError:  # pip 9.
        from pip import locations

    try:
        vistir.path.rmtree(PIPENV_CACHE_DIR, onerror=vistir.path.handle_remove_readonly)
        vistir.path.rmtree(
            locations.USER_CACHE_DIR, onerror=vistir.path.handle_remove_readonly
        )
    except OSError as e:
        # Ignore FileNotFoundError. This is needed for Python 2.7.
        import errno

        if e.errno == errno.ENOENT:
            pass
        raise


def load_dot_env():
    """Loads .env file into sys.environ."""
    if not environments.PIPENV_DONT_LOAD_ENV:
        # If the project doesn't exist yet, check current directory for a .env file
        project_directory = project.project_directory or "."
        dotenv_file = environments.PIPENV_DOTENV_LOCATION or os.sep.join(
            [project_directory, ".env"]
        )

        if os.path.isfile(dotenv_file):
            click.echo(
                crayons.normal(fix_utf8("Loading .env environment variables…"), bold=True),
                err=True,
            )
        else:
            if environments.PIPENV_DOTENV_LOCATION:
                click.echo(
                    "{0}: file {1}={2} does not exist!!\n{3}".format(
                        crayons.red("Warning", bold=True),
                        crayons.normal("PIPENV_DOTENV_LOCATION", bold=True),
                        crayons.normal(environments.PIPENV_DOTENV_LOCATION, bold=True),
                        crayons.red("Not loading environment variables.", bold=True),
                    ),
                    err=True,
                )
        dotenv.load_dotenv(dotenv_file, override=True)


def add_to_path(p):
    """Adds a given path to the PATH."""
    if p not in os.environ["PATH"]:
        os.environ["PATH"] = "{0}{1}{2}".format(p, os.pathsep, os.environ["PATH"])


def cleanup_virtualenv(bare=True):
    """Removes the virtualenv directory from the system."""
    if not bare:
        click.echo(crayons.red("Environment creation aborted."))
    try:
        # Delete the virtualenv.
        vistir.path.rmtree(project.virtualenv_location)
    except OSError as e:
        click.echo(
            "{0} An error occurred while removing {1}!".format(
                crayons.red("Error: ", bold=True),
                crayons.green(project.virtualenv_location),
            ),
            err=True,
        )
        click.echo(crayons.blue(e), err=True)


def import_requirements(r=None, dev=False):
    from .patched.notpip._vendor import requests as pip_requests
    from .vendor.pip_shims.shims import parse_requirements

    # Parse requirements.txt file with Pip's parser.
    # Pip requires a `PipSession` which is a subclass of requests.Session.
    # Since we're not making any network calls, it's initialized to nothing.
    if r:
        assert os.path.isfile(r)
    # Default path, if none is provided.
    if r is None:
        r = project.requirements_location
    with open(r, "r") as f:
        contents = f.read()
    indexes = []
    trusted_hosts = []
    # Find and add extra indexes.
    for line in contents.split("\n"):
        line_indexes, _trusted_hosts, _ = parse_indexes(line.strip())
        indexes.extend(line_indexes)
        trusted_hosts.extend(_trusted_hosts)
    indexes = sorted(set(indexes))
    trusted_hosts = sorted(set(trusted_hosts))
    reqs = [f for f in parse_requirements(r, session=pip_requests)]
    for package in reqs:
        if package.name not in BAD_PACKAGES:
            if package.link is not None:
                package_string = (
                    "-e {0}".format(package.link)
                    if package.editable
                    else str(package.link)
                )
                project.add_package_to_pipfile(package_string, dev=dev)
            else:
                project.add_package_to_pipfile(str(package.req), dev=dev)
    for index in indexes:
        trusted = index in trusted_hosts
        project.add_index_to_pipfile(index, verify_ssl=trusted)
    project.recase_pipfile()


def ensure_environment():
    # Skip this on Windows…
    if os.name != "nt":
        if "LANG" not in os.environ:
            click.echo(
                "{0}: the environment variable {1} is not set!"
                "\nWe recommend setting this in {2} (or equivalent) for "
                "proper expected behavior.".format(
                    crayons.red("Warning", bold=True),
                    crayons.normal("LANG", bold=True),
                    crayons.green("~/.profile"),
                ),
                err=True,
            )


def import_from_code(path="."):
    from pipreqs import pipreqs

    rs = []
    try:
        for r in pipreqs.get_all_imports(
            path, encoding="utf-8", extra_ignore_dirs=[".venv"]
        ):
            if r not in BAD_PACKAGES:
                rs.append(r)
        pkg_names = pipreqs.get_pkg_names(rs)
        return [proper_case(r) for r in pkg_names]

    except Exception:
        return []


def ensure_pipfile(validate=True, skip_requirements=False, system=False):
    """Creates a Pipfile for the project, if it doesn't exist."""
    from .environments import PIPENV_VIRTUALENV

    # Assert Pipfile exists.
    python = which("python") if not (USING_DEFAULT_PYTHON or system) else None
    if project.pipfile_is_empty:
        # Show an error message and exit if system is passed and no pipfile exists
        if system and not PIPENV_VIRTUALENV:
            raise exceptions.PipenvOptionsError(
                "--system",
                "--system is intended to be used for pre-existing Pipfile "
                "installation, not installation of specific packages. Aborting."
            )
        # If there's a requirements file, but no Pipfile…
        if project.requirements_exists and not skip_requirements:
            click.echo(
                crayons.normal(
                    fix_utf8("requirements.txt found, instead of Pipfile! Converting…"),
                    bold=True,
                )
            )
            # Create a Pipfile…
            project.create_pipfile(python=python)
            with create_spinner("Importing requirements...") as sp:
                # Import requirements.txt.
                try:
                    import_requirements()
                except Exception:
                    sp.fail(environments.PIPENV_SPINNER_FAIL_TEXT.format("Failed..."))
                else:
                    sp.ok(environments.PIPENV_SPINNER_OK_TEXT.format("Success!"))
            # Warn the user of side-effects.
            click.echo(
                u"{0}: Your {1} now contains pinned versions, if your {2} did. \n"
                "We recommend updating your {1} to specify the {3} version, instead."
                "".format(
                    crayons.red("Warning", bold=True),
                    crayons.normal("Pipfile", bold=True),
                    crayons.normal("requirements.txt", bold=True),
                    crayons.normal('"*"', bold=True),
                )
            )
        else:
            click.echo(
                crayons.normal(fix_utf8("Creating a Pipfile for this project…"), bold=True),
                err=True,
            )
            # Create the pipfile if it doesn't exist.
            project.create_pipfile(python=python)
    # Validate the Pipfile's contents.
    if validate and project.virtualenv_exists and not PIPENV_SKIP_VALIDATION:
        # Ensure that Pipfile is using proper casing.
        p = project.parsed_pipfile
        changed = project.ensure_proper_casing()
        # Write changes out to disk.
        if changed:
            click.echo(
                crayons.normal(u"Fixing package names in Pipfile…", bold=True), err=True
            )
            project.write_toml(p)


def find_a_system_python(line):
    """Find a Python installation from a given line.

    This tries to parse the line in various of ways:

    * Looks like an absolute path? Use it directly.
    * Looks like a py.exe call? Use py.exe to get the executable.
    * Starts with "py" something? Looks like a python command. Try to find it
      in PATH, and use it directly.
    * Search for "python" and "pythonX.Y" executables in PATH to find a match.
    * Nothing fits, return None.
    """

    from .vendor.pythonfinder import Finder
    finder = Finder(system=False, global_search=True)
    if not line:
        return next(iter(finder.find_all_python_versions()), None)
    # Use the windows finder executable
    if (line.startswith("py ") or line.startswith("py.exe ")) and os.name == "nt":
        line = line.split(" ", 1)[1].lstrip("-")
    python_entry = find_python(finder, line)
    return python_entry


def ensure_python(three=None, python=None):
    # Support for the PIPENV_PYTHON environment variable.
    from .environments import PIPENV_PYTHON

    if PIPENV_PYTHON and python is False and three is None:
        python = PIPENV_PYTHON

    def abort():
        click.echo(
            "You can specify specific versions of Python with:\n  {0}".format(
                crayons.red(
                    "$ pipenv --python {0}".format(
                        os.sep.join(("path", "to", "python"))
                    )
                )
            ),
            err=True,
        )
        sys.exit(1)

    global USING_DEFAULT_PYTHON
    USING_DEFAULT_PYTHON = three is None and not python
    # Find out which python is desired.
    if not python:
        python = convert_three_to_python(three, python)
    if not python:
        python = project.required_python_version
    if not python:
        python = PIPENV_DEFAULT_PYTHON_VERSION
    path_to_python = find_a_system_python(python)
    if environments.is_verbose():
        click.echo(u"Using python: {0}".format(python), err=True)
        click.echo(u"Path to python: {0}".format(path_to_python), err=True)
    if not path_to_python and python is not None:
        # We need to install Python.
        click.echo(
            u"{0}: Python {1} {2}".format(
                crayons.red("Warning", bold=True),
                crayons.blue(python),
                fix_utf8("was not found on your system…"),
            ),
            err=True,
        )
        # check for python installers
        from .vendor.pythonfinder.environment import PYENV_INSTALLED, ASDF_INSTALLED
        from .installers import Pyenv, Asdf, InstallerError

        # prefer pyenv if both pyenv and asdf are installed as it's
        # dedicated to python installs so probably the preferred
        # method of the user for new python installs.
        if PYENV_INSTALLED and not PIPENV_DONT_USE_PYENV:
            installer = Pyenv("pyenv")
        elif ASDF_INSTALLED and not PIPENV_DONT_USE_ASDF:
            installer = Asdf("asdf")
        else:
            installer = None

        if not installer:
            abort()
        else:
            if SESSION_IS_INTERACTIVE or PIPENV_YES:
                try:
                    version = installer.find_version_to_install(python)
                except ValueError:
                    abort()
                except InstallerError as e:
                    click.echo(fix_utf8("Something went wrong…"))
                    click.echo(crayons.blue(e.err), err=True)
                    abort()
                s = "{0} {1} {2}".format(
                    "Would you like us to install",
                    crayons.green("CPython {0}".format(version)),
                    "with {0}?".format(installer),
                )
                # Prompt the user to continue…
                if not (PIPENV_YES or click.confirm(s, default=True)):
                    abort()
                else:
                    # Tell the user we're installing Python.
                    click.echo(
                        u"{0} {1} {2} {3}{4}".format(
                            crayons.normal(u"Installing", bold=True),
                            crayons.green(u"CPython {0}".format(version), bold=True),
                            crayons.normal(u"with {0}".format(installer), bold=True),
                            crayons.normal(u"(this may take a few minutes)"),
                            crayons.normal(fix_utf8("…"), bold=True),
                        )
                    )
                    with create_spinner("Installing python...") as sp:
                        try:
                            c = installer.install(version)
                        except InstallerError as e:
                            sp.fail(environments.PIPENV_SPINNER_FAIL_TEXT.format(
                                "Failed...")
                            )
                            click.echo(fix_utf8("Something went wrong…"), err=True)
                            click.echo(crayons.blue(e.err), err=True)
                        else:
                            sp.ok(environments.PIPENV_SPINNER_OK_TEXT.format("Success!"))
                            # Print the results, in a beautiful blue…
                            click.echo(crayons.blue(c.out), err=True)
                            # Clear the pythonfinder caches
                            from .vendor.pythonfinder import Finder
                            finder = Finder(system=False, global_search=True)
                            finder.find_python_version.cache_clear()
                            finder.find_all_python_versions.cache_clear()
                    # Find the newly installed Python, hopefully.
                    version = str(version)
                    path_to_python = find_a_system_python(version)
                    try:
                        assert python_version(path_to_python) == version
                    except AssertionError:
                        click.echo(
                            "{0}: The Python you just installed is not available on your {1}, apparently."
                            "".format(
                                crayons.red("Warning", bold=True),
                                crayons.normal("PATH", bold=True),
                            ),
                            err=True,
                        )
                        sys.exit(1)
    return path_to_python


def ensure_virtualenv(three=None, python=None, site_packages=None, pypi_mirror=None):
    """Creates a virtualenv, if one doesn't exist."""
    from .environments import PIPENV_USE_SYSTEM

    def abort():
        sys.exit(1)

    global USING_DEFAULT_PYTHON
    if not project.virtualenv_exists:
        try:
            # Ensure environment variables are set properly.
            ensure_environment()
            # Ensure Python is available.
            python = ensure_python(three=three, python=python)
            if python is not None and not isinstance(python, six.string_types):
                python = python.path.as_posix()
            # Create the virtualenv.
            # Abort if --system (or running in a virtualenv).
            if PIPENV_USE_SYSTEM:
                click.echo(
                    crayons.red(
                        "You are attempting to re–create a virtualenv that "
                        "Pipenv did not create. Aborting."
                    )
                )
                sys.exit(1)
            do_create_virtualenv(
                python=python, site_packages=site_packages, pypi_mirror=pypi_mirror
            )
        except KeyboardInterrupt:
            # If interrupted, cleanup the virtualenv.
            cleanup_virtualenv(bare=False)
            sys.exit(1)
    # If --three, --two, or --python were passed…
    elif (python) or (three is not None) or (site_packages is not None):
        USING_DEFAULT_PYTHON = False
        # Ensure python is installed before deleting existing virtual env
        python = ensure_python(three=three, python=python)
        if python is not None and not isinstance(python, six.string_types):
            python = python.path.as_posix()

        click.echo(crayons.red("Virtualenv already exists!"), err=True)
        # If VIRTUAL_ENV is set, there is a possibility that we are
        # going to remove the active virtualenv that the user cares
        # about, so confirm first.
        if "VIRTUAL_ENV" in os.environ:
            if not (
                PIPENV_YES or click.confirm("Remove existing virtualenv?", default=True)
            ):
                abort()
        click.echo(
            crayons.normal(fix_utf8("Removing existing virtualenv…"), bold=True), err=True
        )
        # Remove the virtualenv.
        cleanup_virtualenv(bare=True)
        # Call this function again.
        ensure_virtualenv(
            three=three,
            python=python,
            site_packages=site_packages,
            pypi_mirror=pypi_mirror,
        )


def ensure_project(
    three=None,
    python=None,
    validate=True,
    system=False,
    warn=True,
    site_packages=None,
    deploy=False,
    skip_requirements=False,
    pypi_mirror=None,
    clear=False,
):
    """Ensures both Pipfile and virtualenv exist for the project."""
    from .environments import PIPENV_USE_SYSTEM

    # Clear the caches, if appropriate.
    if clear:
        print("clearing")
        sys.exit(1)

    # Automatically use an activated virtualenv.
    if PIPENV_USE_SYSTEM:
        system = True
    if not project.pipfile_exists and deploy:
        raise exceptions.PipfileNotFound
    # Fail if working under /
    if not project.name:
        click.echo(
            "{0}: Pipenv is not intended to work under the root directory, "
            "please choose another path.".format(crayons.red("ERROR")),
            err=True
        )
        sys.exit(1)
    # Skip virtualenv creation when --system was used.
    if not system:
        ensure_virtualenv(
            three=three,
            python=python,
            site_packages=site_packages,
            pypi_mirror=pypi_mirror,
        )
        if warn:
            # Warn users if they are using the wrong version of Python.
            if project.required_python_version:
                path_to_python = which("python") or which("py")
                if path_to_python and project.required_python_version not in (
                    python_version(path_to_python) or ""
                ):
                    click.echo(
                        "{0}: Your Pipfile requires {1} {2}, "
                        "but you are using {3} ({4}).".format(
                            crayons.red("Warning", bold=True),
                            crayons.normal("python_version", bold=True),
                            crayons.blue(project.required_python_version),
                            crayons.blue(python_version(path_to_python) or "unknown"),
                            crayons.green(shorten_path(path_to_python)),
                        ),
                        err=True,
                    )
                    click.echo(
                        "  {0} and rebuilding the virtual environment "
                        "may resolve the issue.".format(crayons.green("$ pipenv --rm")),
                        err=True,
                    )
                    if not deploy:
                        click.echo(
                            "  {0} will surely fail."
                            "".format(crayons.red("$ pipenv check")),
                            err=True,
                        )
                    else:
                        raise exceptions.DeployException
    # Ensure the Pipfile exists.
    ensure_pipfile(
        validate=validate, skip_requirements=skip_requirements, system=system
    )


def shorten_path(location, bold=False):
    """Returns a visually shorter representation of a given system path."""
    original = location
    short = os.sep.join(
        [s[0] if len(s) > (len("2long4")) else s for s in location.split(os.sep)]
    )
    short = short.split(os.sep)
    short[-1] = original.split(os.sep)[-1]
    if bold:
        short[-1] = str(crayons.normal(short[-1], bold=True))
    return os.sep.join(short)


# return short
def do_where(virtualenv=False, bare=True):
    """Executes the where functionality."""
    if not virtualenv:
        if not project.pipfile_exists:
            click.echo(
                "No Pipfile present at project home. Consider running "
                "{0} first to automatically generate a Pipfile for you."
                "".format(crayons.green("`pipenv install`")),
                err=True,
            )
            return
        location = project.pipfile_location
        # Shorten the virtual display of the path to the virtualenv.
        if not bare:
            location = shorten_path(location)
            click.echo(
                "Pipfile found at {0}.\n  Considering this to be the project home."
                "".format(crayons.green(location)),
                err=True,
            )
        else:
            click.echo(project.project_directory)
    else:
        location = project.virtualenv_location
        if not bare:
            click.echo(
                "Virtualenv location: {0}".format(crayons.green(location)), err=True
            )
        else:
            click.echo(location)


def _cleanup_procs(procs, failed_deps_queue, retry=True):
    while not procs.empty():
        c = procs.get()
        if not c.blocking:
            c.block()
        failed = False
        if c.return_code != 0:
            failed = True
        if "Ignoring" in c.out:
            click.echo(crayons.yellow(c.out.strip()))
        elif environments.is_verbose():
            click.echo(crayons.blue(c.out.strip() or c.err.strip()))
        # The Installation failed…
        if failed:
            # If there is a mismatch in installed locations or the install fails
            # due to wrongful disabling of pep517, we should allow for
            # additional passes at installation
            if "does not match installed location" in c.err:
                project.environment.expand_egg_links()
                click.echo("{0}".format(
                    crayons.yellow(
                        "Failed initial installation: Failed to overwrite existing "
                        "package, likely due to path aliasing. Expanding and trying "
                        "again!"
                    )
                ))
                dep = c.dep.copy()
                dep.use_pep517 = True
            elif "Disabling PEP 517 processing is invalid" in c.err:
                dep = c.dep.copy()
                dep.use_pep517 = True
            elif not retry:
                # The Installation failed…
                # We echo both c.out and c.err because pip returns error details on out.
                err = c.err.strip().splitlines() if c.err else []
                out = c.out.strip().splitlines() if c.out else []
                err_lines = [line for message in [out, err] for line in message]
                # Return the subprocess' return code.
                raise exceptions.InstallError(c.dep.name, extra=err_lines)
            else:
                # Alert the user.
                dep = c.dep.copy()
                dep.use_pep517 = False
                click.echo(
                    "{0} {1}! Will try again.".format(
                        crayons.red("An error occurred while installing"),
                        crayons.green(dep.as_line()),
                    ), err=True
                )
            # Save the Failed Dependency for later.
            failed_deps_queue.put(dep)


def batch_install(deps_list, procs, failed_deps_queue,
                  requirements_dir, no_deps=True, ignore_hashes=False,
                  allow_global=False, blocking=False, pypi_mirror=None,
                  retry=True, sequential_deps=None):
    from .vendor.requirementslib.models.utils import strip_extras_markers_from_requirement
    if sequential_deps is None:
        sequential_deps = []
    failed = (not retry)
    install_deps = not no_deps
    if not failed:
        label = INSTALL_LABEL if not PIPENV_HIDE_EMOJIS else ""
    else:
        label = INSTALL_LABEL2

    deps_to_install = deps_list[:]
    deps_to_install.extend(sequential_deps)
    sequential_dep_names = [d.name for d in sequential_deps]

    deps_list_bar = progress.bar(
        deps_to_install, width=32,
        label=label
    )

    trusted_hosts = []
    # Install these because
    for dep in deps_list_bar:
        extra_indexes = []
        if dep.req.req:
            dep.req.req = strip_extras_markers_from_requirement(dep.req.req)
        if dep.markers:
            dep.markers = str(strip_extras_markers_from_requirement(dep.get_markers()))
        # Install the module.
        is_artifact = False
        if dep.is_file_or_url and (dep.is_direct_url or any(
            dep.req.uri.endswith(ext) for ext in ["zip", "tar.gz"]
        )):
            is_artifact = True
        elif dep.is_vcs:
            is_artifact = True
        if not PIPENV_RESOLVE_VCS and is_artifact and not dep.editable:
            install_deps = True
            no_deps = False

        with vistir.contextmanagers.temp_environ():
            if not allow_global:
                os.environ["PIP_USER"] = vistir.compat.fs_str("0")
                if "PYTHONHOME" in os.environ:
                    del os.environ["PYTHONHOME"]
            if "GIT_CONFIG" in os.environ and dep.is_vcs:
                del os.environ["GIT_CONFIG"]
            use_pep517 = True
            if failed and not dep.is_vcs:
                use_pep517 = getattr(dep, "use_pep517", False)

            c = pip_install(
                dep,
                ignore_hashes=any([ignore_hashes, dep.editable, dep.is_vcs]),
                allow_global=allow_global,
                no_deps=not install_deps,
                block=any([dep.editable, dep.is_vcs, blocking]),
                index=dep.index,
                requirements_dir=requirements_dir,
                pypi_mirror=pypi_mirror,
                trusted_hosts=trusted_hosts,
                extra_indexes=extra_indexes,
                use_pep517=use_pep517,
            )
            c.dep = dep
            # if dep.is_vcs or dep.editable:
            is_sequential = sequential_deps and dep.name in sequential_dep_names
            if is_sequential:
                c.block()

            procs.put(c)
            if procs.full() or procs.qsize() == len(deps_list) or is_sequential:
                _cleanup_procs(procs, failed_deps_queue, retry=retry)


def do_install_dependencies(
    dev=False,
    dev_only=False,
    bare=False,
    emit_requirements=False,
    allow_global=False,
    ignore_hashes=False,
    skip_lock=False,
    concurrent=True,
    requirements_dir=None,
    pypi_mirror=None,
):
    """"
    Executes the install functionality.

    If emit_requirements is True, simply spits out a requirements format to stdout.
    """

    from six.moves import queue
    if emit_requirements:
        bare = True
    # Load the lockfile if it exists, or if dev_only is being used.
    if skip_lock or not project.lockfile_exists:
        if not bare:
            click.echo(
                crayons.normal(fix_utf8("Installing dependencies from Pipfile…"), bold=True)
            )
            # skip_lock should completely bypass the lockfile (broken in 4dac1676)
            lockfile = project.get_or_create_lockfile(from_pipfile=True)
    else:
        lockfile = project.get_or_create_lockfile()
        if not bare:
            click.echo(
                crayons.normal(
                    fix_utf8("Installing dependencies from Pipfile.lock ({0})…".format(
                        lockfile["_meta"].get("hash", {}).get("sha256")[-6:]
                    )),
                    bold=True,
                )
            )
    # Allow pip to resolve dependencies when in skip-lock mode.
    no_deps = not skip_lock  # skip_lock true, no_deps False, pip resolves deps
<<<<<<< HEAD
    dev = dev or dev_only
    deps_list = list(lockfile.get_requirements(dev=dev, only=dev_only))
    if emit_requirements:
        index_args = prepare_pip_source_args(project.sources)
=======
    deps_list = list(lockfile.get_requirements(dev=dev, only=requirements))
    if requirements:
        index_args = prepare_pip_source_args(get_source_list(pypi_mirror=pypi_mirror, project=project))
>>>>>>> 9ab617af
        index_args = " ".join(index_args).replace(" -", "\n-")
        deps = [
            req.as_line(sources=False, include_hashes=False) for req in deps_list
        ]
        click.echo(index_args)
        click.echo(
            "\n".join(sorted(deps))
        )
        sys.exit(0)

    if concurrent:
        nprocs = PIPENV_MAX_SUBPROCESS
    else:
        nprocs = 1
    procs = queue.Queue(maxsize=nprocs)
    failed_deps_queue = queue.Queue()
    if skip_lock:
        ignore_hashes = True
    editable_or_vcs_deps = [dep for dep in deps_list if (dep.editable or dep.vcs)]
    normal_deps = [dep for dep in deps_list if not (dep.editable or dep.vcs)]
    install_kwargs = {
        "no_deps": no_deps, "ignore_hashes": ignore_hashes, "allow_global": allow_global,
        "blocking": not concurrent, "pypi_mirror": pypi_mirror,
        "sequential_deps": editable_or_vcs_deps
    }

    batch_install(
        normal_deps, procs, failed_deps_queue, requirements_dir, **install_kwargs
    )

    if not procs.empty():
        _cleanup_procs(procs, failed_deps_queue)

    # click.echo(crayons.normal(
    #     decode_for_output("Installing editable and vcs dependencies…"), bold=True
    # ))

    # install_kwargs.update({"blocking": True})
    # # XXX: All failed and editable/vcs deps should be installed in sequential mode!
    # procs = queue.Queue(maxsize=1)
    # batch_install(
    #     editable_or_vcs_deps, procs, failed_deps_queue, requirements_dir,
    #     **install_kwargs
    # )

    # Iterate over the hopefully-poorly-packaged dependencies…
    if not failed_deps_queue.empty():
        click.echo(
            crayons.normal(fix_utf8("Installing initially failed dependencies…"), bold=True)
        )
        retry_list = []
        while not failed_deps_queue.empty():
            failed_dep = failed_deps_queue.get()
            retry_list.append(failed_dep)
        install_kwargs.update({"retry": False})
        batch_install(
            retry_list, procs, failed_deps_queue, requirements_dir, **install_kwargs
        )
    if not procs.empty():
        _cleanup_procs(procs, failed_deps_queue, retry=False)


def convert_three_to_python(three, python):
    """Converts a Three flag into a Python flag, and raises customer warnings
    in the process, if needed.
    """
    if not python:
        if three is False:
            return "2"

        elif three is True:
            return "3"

    else:
        return python


def do_create_virtualenv(python=None, site_packages=None, pypi_mirror=None):
    """Creates a virtualenv."""

    click.echo(
        crayons.normal(fix_utf8("Creating a virtualenv for this project…"), bold=True), err=True
    )
    click.echo(
        u"Pipfile: {0}".format(crayons.red(project.pipfile_location, bold=True)),
        err=True,
    )

    # Default to using sys.executable, if Python wasn't provided.
    using_string = u"Using"
    if not python:
        python = sys.executable
        using_string = "Using default python from"
    click.echo(
        u"{0} {1} {3} {2}".format(
            crayons.normal(using_string, bold=True),
            crayons.red(python, bold=True),
            crayons.normal(fix_utf8("to create virtualenv…"), bold=True),
            crayons.green("({0})".format(python_version(python))),
        ),
        err=True,
    )

    cmd = [
        vistir.compat.Path(sys.executable).absolute().as_posix(),
        "-m",
        "virtualenv",
        "--prompt=({0}) ".format(project.name),
        "--python={0}".format(python),
        project.get_location_for_virtualenv(),
    ]

    # Pass site-packages flag to virtualenv, if desired…
    if site_packages:
        click.echo(
            crayons.normal(fix_utf8("Making site-packages available…"), bold=True), err=True
        )
        cmd.append("--system-site-packages")

    if pypi_mirror:
        pip_config = {"PIP_INDEX_URL": vistir.misc.fs_str(pypi_mirror)}
    else:
        pip_config = {}

    # Actually create the virtualenv.
    error = None
    with create_spinner(u"Creating virtual environment...") as sp:
        with interrupt_handled_subprocess(cmd, combine_stderr=False, env=pip_config) as c:
            click.echo(crayons.blue(u"{0}".format(c.out)), err=True)
            if c.returncode != 0:
                error = c.err if environments.is_verbose() else exceptions.prettify_exc(c.err)
                sp.fail(environments.PIPENV_SPINNER_FAIL_TEXT.format(u"Failed creating virtual environment"))
            else:
                sp.green.ok(environments.PIPENV_SPINNER_OK_TEXT.format(u"Successfully created virtual environment!"))
    if error is not None:
        raise exceptions.VirtualenvCreationException(
            extra=crayons.red("{0}".format(error))
        )

    # Associate project directory with the environment.
    # This mimics Pew's "setproject".
    project_file_name = os.path.join(project.virtualenv_location, ".project")
    with open(project_file_name, "w") as f:
        f.write(vistir.misc.fs_str(project.project_directory))
    from .environment import Environment
    sources = project.pipfile_sources
    project._environment = Environment(
        prefix=project.get_location_for_virtualenv(),
        is_venv=True,
        sources=sources,
        pipfile=project.parsed_pipfile,
        project=project
    )
    project._environment.add_dist("pipenv")
    # Say where the virtualenv is.
    do_where(virtualenv=True, bare=False)


def parse_download_fname(fname, name):
    fname, fextension = os.path.splitext(fname)
    if fextension == ".whl":
        fname = "-".join(fname.split("-")[:-3])
    if fname.endswith(".tar"):
        fname, _ = os.path.splitext(fname)
    # Substring out package name (plus dash) from file name to get version.
    version = fname[len(name) + 1 :]
    # Ignore implicit post releases in version number.
    if "-" in version and version.split("-")[1].isdigit():
        version = version.split("-")[0]
    return version


def get_downloads_info(names_map, section):
    from .vendor.requirementslib.models.requirements import Requirement

    info = []
    p = project.parsed_pipfile
    for fname in os.listdir(project.download_location):
        # Get name from filename mapping.
        name = Requirement.from_line(names_map[fname]).name
        # Get the version info from the filenames.
        version = parse_download_fname(fname, name)
        # Get the hash of each file.
        cmd = '{0} hash "{1}"'.format(
            escape_grouped_arguments(which_pip()),
            os.sep.join([project.download_location, fname]),
        )
        c = delegator.run(cmd)
        hash = c.out.split("--hash=")[1].strip()
        # Verify we're adding the correct version from Pipfile
        # and not one from a dependency.
        specified_version = p[section].get(name, "")
        if is_required_version(version, specified_version):
            info.append(dict(name=name, version=version, hash=hash))
    return info


def overwrite_dev(prod, dev):
    dev_keys = set(list(dev.keys()))
    prod_keys = set(list(prod.keys()))
    for pkg in dev_keys & prod_keys:
        dev[pkg] = prod[pkg]
    return dev


def do_lock(
    ctx=None,
    system=False,
    clear=False,
    pre=False,
    keep_outdated=False,
    write=True,
    pypi_mirror=None,
):
    """Executes the freeze functionality."""

    cached_lockfile = {}
    if not pre:
        pre = project.settings.get("allow_prereleases")
    if keep_outdated:
        if not project.lockfile_exists:
            raise exceptions.PipenvOptionsError(
                "--keep-outdated", ctx=ctx,
                message="Pipfile.lock must exist to use --keep-outdated!"
            )
        cached_lockfile = project.lockfile_content
    # Create the lockfile.
    lockfile = project._lockfile
    # Cleanup lockfile.
    for section in ("default", "develop"):
        for k, v in lockfile[section].copy().items():
            if not hasattr(v, "keys"):
                del lockfile[section][k]
    # Ensure that develop inherits from default.
    dev_packages = project.dev_packages.copy()
    dev_packages = overwrite_dev(project.packages, dev_packages)
    # Resolve dev-package dependencies, with pip-tools.
    for is_dev in [True, False]:
        pipfile_section = "dev-packages" if is_dev else "packages"
        if project.pipfile_exists:
            packages = project.parsed_pipfile.get(pipfile_section, {})
        else:
            packages = getattr(project, pipfile_section.replace("-", "_"))

        if write:
            # Alert the user of progress.
            click.echo(
                u"{0} {1} {2}".format(
                    crayons.normal(u"Locking"),
                    crayons.red(u"[{0}]".format(pipfile_section.replace("_", "-"))),
                    crayons.normal(fix_utf8("dependencies…")),
                ),
                err=True,
            )

        # Mutates the lockfile
        venv_resolve_deps(
            packages,
            which=which,
            project=project,
            dev=is_dev,
            clear=clear,
            pre=pre,
            allow_global=system,
            pypi_mirror=pypi_mirror,
            pipfile=packages,
            lockfile=lockfile,
            keep_outdated=keep_outdated
        )

    # Support for --keep-outdated…
    if keep_outdated:
        from pipenv.vendor.packaging.utils import canonicalize_name
        for section_name, section in (
            ("default", project.packages),
            ("develop", project.dev_packages),
        ):
            for package_specified in section.keys():
                if not is_pinned(section[package_specified]):
                    canonical_name = canonicalize_name(package_specified)
                    if canonical_name in cached_lockfile[section_name]:
                        lockfile[section_name][canonical_name] = cached_lockfile[
                            section_name
                        ][canonical_name].copy()
            for key in ["default", "develop"]:
                packages = set(cached_lockfile[key].keys())
                new_lockfile = set(lockfile[key].keys())
                missing = packages - new_lockfile
                for missing_pkg in missing:
                    lockfile[key][missing_pkg] = cached_lockfile[key][missing_pkg].copy()
    # Overwrite any develop packages with default packages.
    lockfile["develop"].update(overwrite_dev(lockfile.get("default", {}), lockfile["develop"]))
    if write:
        project.write_lockfile(lockfile)
        click.echo(
            "{0}".format(
                crayons.normal(
                    "Updated Pipfile.lock ({0})!".format(
                        lockfile["_meta"].get("hash", {}).get("sha256")[-6:]
                    ),
                    bold=True,
                )
            ),
            err=True,
        )
    else:
        return lockfile


def do_purge(bare=False, downloads=False, allow_global=False):
    """Executes the purge functionality."""

    if downloads:
        if not bare:
            click.echo(crayons.normal(fix_utf8("Clearing out downloads directory…"), bold=True))
        vistir.path.rmtree(project.download_location)
        return

    # Remove comments from the output, if any.
    installed = set([
        pep423_name(pkg.project_name) for pkg in project.environment.get_installed_packages()
    ])
    bad_pkgs = set([pep423_name(pkg) for pkg in BAD_PACKAGES])
    # Remove setuptools, pip, etc from targets for removal
    to_remove = installed - bad_pkgs

    # Skip purging if there is no packages which needs to be removed
    if not to_remove:
        if not bare:
            click.echo("Found 0 installed package, skip purging.")
            click.echo(crayons.green("Environment now purged and fresh!"))
        return installed

    if not bare:
        click.echo(
            fix_utf8("Found {0} installed package(s), purging…".format(len(to_remove)))
        )

    command = "{0} uninstall {1} -y".format(
        escape_grouped_arguments(which_pip(allow_global=allow_global)),
        " ".join(to_remove),
    )
    if environments.is_verbose():
        click.echo("$ {0}".format(command))
    c = delegator.run(command)
    if c.return_code != 0:
        raise exceptions.UninstallError(installed, command, c.out + c.err, c.return_code)
    if not bare:
        click.echo(crayons.blue(c.out))
        click.echo(crayons.green("Environment now purged and fresh!"))
    return installed


def do_init(
    dev=False,
    dev_only=False,
    emit_requirements=False,
    allow_global=False,
    ignore_pipfile=False,
    skip_lock=False,
    system=False,
    concurrent=True,
    deploy=False,
    pre=False,
    keep_outdated=False,
    requirements_dir=None,
    pypi_mirror=None,
):
    """Executes the init functionality."""
    from .environments import (
        PIPENV_VIRTUALENV, PIPENV_DEFAULT_PYTHON_VERSION, PIPENV_PYTHON, PIPENV_USE_SYSTEM
    )
    python = None
    if PIPENV_PYTHON is not None:
        python = PIPENV_PYTHON
    elif PIPENV_DEFAULT_PYTHON_VERSION is not None:
        python = PIPENV_DEFAULT_PYTHON_VERSION

    if not system and not PIPENV_USE_SYSTEM:
        if not project.virtualenv_exists:
            try:
                do_create_virtualenv(python=python, three=None, pypi_mirror=pypi_mirror)
            except KeyboardInterrupt:
                cleanup_virtualenv(bare=False)
                sys.exit(1)
    # Ensure the Pipfile exists.
    if not deploy:
        ensure_pipfile(system=system)
    if not requirements_dir:
        requirements_dir = vistir.path.create_tracked_tempdir(
            suffix="-requirements", prefix="pipenv-"
        )
    # Write out the lockfile if it doesn't exist, but not if the Pipfile is being ignored
    if (project.lockfile_exists and not ignore_pipfile) and not skip_lock:
        old_hash = project.get_lockfile_hash()
        new_hash = project.calculate_pipfile_hash()
        if new_hash != old_hash:
            if deploy:
                click.echo(
                    crayons.red(
                        "Your Pipfile.lock ({0}) is out of date. Expected: ({1}).".format(
                            old_hash[-6:], new_hash[-6:]
                        )
                    )
                )
                raise exceptions.DeployException
                sys.exit(1)
            elif (system or allow_global) and not (PIPENV_VIRTUALENV):
                click.echo(
                    crayons.red(fix_utf8(
                        "Pipfile.lock ({0}) out of date, but installation "
                        "uses {1}… re-building lockfile must happen in "
                        "isolation. Please rebuild lockfile in a virtualenv. "
                        "Continuing anyway…".format(
                            crayons.white(old_hash[-6:]), crayons.white("--system")
                        )),
                        bold=True,
                    ),
                    err=True,
                )
            else:
                if old_hash:
                    msg = fix_utf8("Pipfile.lock ({0}) out of date, updating to ({1})…")
                else:
                    msg = fix_utf8("Pipfile.lock is corrupted, replaced with ({1})…")
                click.echo(
                    crayons.red(msg.format(old_hash[-6:], new_hash[-6:]), bold=True),
                    err=True,
                )
                do_lock(
                    system=system,
                    pre=pre,
                    keep_outdated=keep_outdated,
                    write=True,
                    pypi_mirror=pypi_mirror,
                )
    # Write out the lockfile if it doesn't exist.
    if not project.lockfile_exists and not skip_lock:
        # Unless we're in a virtualenv not managed by pipenv, abort if we're
        # using the system's python.
        if (system or allow_global) and not (PIPENV_VIRTUALENV):
            raise exceptions.PipenvOptionsError(
                "--system",
                "--system is intended to be used for Pipfile installation, "
                "not installation of specific packages. Aborting.\n"
                "See also: --deploy flag."
            )
        else:
            click.echo(
                crayons.normal(fix_utf8("Pipfile.lock not found, creating…"), bold=True),
                err=True,
            )
            do_lock(
                system=system,
                pre=pre,
                keep_outdated=keep_outdated,
                write=True,
                pypi_mirror=pypi_mirror,
            )
    do_install_dependencies(
        dev=dev,
        dev_only=dev_only,
        emit_requirements=emit_requirements,
        allow_global=allow_global,
        skip_lock=skip_lock,
        concurrent=concurrent,
        requirements_dir=requirements_dir,
        pypi_mirror=pypi_mirror,
    )

    # Hint the user what to do to activate the virtualenv.
    if not allow_global and not deploy and "PIPENV_ACTIVE" not in os.environ:
        click.echo(
            "To activate this project's virtualenv, run {0}.\n"
            "Alternatively, run a command "
            "inside the virtualenv with {1}.".format(
                crayons.red("pipenv shell"), crayons.red("pipenv run")
            )
        )


def get_pip_args(
    pre=False,  # type: bool
    verbose=False,  # type: bool,
    upgrade=False,  # type: bool,
    require_hashes=False,  # type: bool,
    no_build_isolation=False,  # type: bool,
    no_use_pep517=False,  # type: bool,
    no_deps=False,  # type: bool,
    selective_upgrade=False,  # type: bool
    src_dir=None,  # type: Optional[str]
):
    # type: (...) -> List[str]
    from .vendor.packaging.version import parse as parse_version
    arg_map = {
        "pre": ["--pre"],
        "verbose": ["--verbose"],
        "upgrade": ["--upgrade"],
        "require_hashes": ["--require-hashes"],
        "no_build_isolation": ["--no-build-isolation"],
        "no_use_pep517": [],
        "no_deps": ["--no-deps"],
        "selective_upgrade": [
            "--upgrade-strategy=only-if-needed",
            "--exists-action={0}".format(PIP_EXISTS_ACTION or "i")
        ],
        "src_dir": src_dir,
    }
    if project.environment.pip_version >= parse_version("19.0"):
        arg_map["no_use_pep517"].append("--no-use-pep517")
    if project.environment.pip_version < parse_version("19.1"):
        arg_map["no_use_pep517"].append("--no-build-isolation")
    arg_set = []
    for key in arg_map.keys():
        if key in locals() and locals().get(key):
            arg_set.extend(arg_map.get(key))
        elif key == "selective_upgrade" and not locals().get(key):
            arg_set.append("--exists-action=i")
    return list(vistir.misc.dedup(arg_set))


def get_requirement_line(
    requirement,  # type: Requirement
    src_dir=None,  # type: Optional[str]
    include_hashes=True,  # type: bool
    format_for_file=False,  # type: bool
):
    # type: (...) -> Union[List[str], str]
    line = None
    if requirement.vcs or requirement.is_file_or_url:
        if src_dir and requirement.line_instance.wheel_kwargs:
            requirement.line_instance._wheel_kwargs.update({
                "src_dir": src_dir
            })
        requirement.line_instance.vcsrepo
        line = requirement.line_instance.line
        if requirement.line_instance.markers:
            line = '{0}; {1}'.format(line, requirement.line_instance.markers)
            if not format_for_file:
                line = '"{0}"'.format(line)
        if requirement.editable:
            if not format_for_file:
                return ["-e", line]
            return '-e {0}'.format(line)
        if not format_for_file:
            return [line]
        return line
    return requirement.as_line(include_hashes=include_hashes, as_list=not format_for_file)


def write_requirement_to_file(
    requirement,  # type: Requirement
    requirements_dir=None,  # type: Optional[str]
    src_dir=None,  # type: Optional[str]
    include_hashes=True  # type: bool
):
    # type: (...) -> str
    if not requirements_dir:
        requirements_dir = vistir.path.create_tracked_tempdir(
            prefix="pipenv", suffix="requirements")
    line = requirement.line_instance.get_line(
        with_prefix=True, with_hashes=include_hashes, with_markers=True, as_list=False
    )

    f = vistir.compat.NamedTemporaryFile(
        prefix="pipenv-", suffix="-requirement.txt", dir=requirements_dir,
        delete=False
    )
    if environments.is_verbose():
        click.echo(
            "Writing supplied requirement line to temporary file: {0!r}".format(line),
            err=True
        )
    f.write(vistir.misc.to_bytes(line))
    r = f.name
    f.close()
    return r


def pip_install(
    requirement=None,
    r=None,
    allow_global=False,
    ignore_hashes=False,
    no_deps=None,
    block=True,
    index=None,
    pre=False,
    selective_upgrade=False,
    requirements_dir=None,
    extra_indexes=None,
    pypi_mirror=None,
    trusted_hosts=None,
    use_pep517=True
):
    piplogger = logging.getLogger("pipenv.patched.notpip._internal.commands.install")
    src_dir = None
    if not trusted_hosts:
        trusted_hosts = []

    trusted_hosts.extend(os.environ.get("PIP_TRUSTED_HOSTS", []))
    if not allow_global:
        src_dir = os.getenv("PIP_SRC", os.getenv("PIP_SRC_DIR", project.virtualenv_src_location))
    else:
        src_dir = os.getenv("PIP_SRC", os.getenv("PIP_SRC_DIR"))
    if requirement:
        if requirement.editable or not requirement.hashes:
            ignore_hashes = True
        elif not (requirement.is_vcs or requirement.editable or requirement.vcs):
            ignore_hashes = False
    line = None
    # Try installing for each source in project.sources.
    if not index and requirement.index:
        index = requirement.index
    if index and not extra_indexes:
        extra_indexes = list(project.sources)
    if requirement and requirement.vcs or requirement.editable:
        requirement.index = None
        # Install dependencies when a package is a non-editable VCS dependency.
        # Don't specify a source directory when using --system.
        if not requirement.editable and no_deps is not True:
            # Leave this off becauase old lockfiles don't have all deps included
            # TODO: When can it be turned back on?
            no_deps = False
        elif requirement.editable and no_deps is None:
            no_deps = True

    r = write_requirement_to_file(
        requirement, requirements_dir=requirements_dir, src_dir=src_dir,
        include_hashes=not ignore_hashes
    )
    sources = get_source_list(
        index, extra_indexes=extra_indexes, trusted_hosts=trusted_hosts,
        pypi_mirror=pypi_mirror
    )
    if r:
        with io.open(r, "r") as fh:
            if "--hash" not in fh.read():
                ignore_hashes = True
    if environments.is_verbose():
        piplogger.setLevel(logging.WARN)
        if requirement:
            click.echo(
                crayons.normal("Installing {0!r}".format(requirement.name), bold=True),
                err=True,
            )

    pip_command = [which_pip(allow_global=allow_global), "install"]
    pip_args = get_pip_args(
        pre=pre, verbose=environments.is_verbose(), upgrade=True,
        selective_upgrade=selective_upgrade, no_use_pep517=not use_pep517,
        no_deps=no_deps, require_hashes=not ignore_hashes
    )
    pip_command.extend(pip_args)
    if r:
        pip_command.extend(["-r", vistir.path.normalize_path(r)])
    elif line:
        pip_command.extend(line)
    pip_command.extend(prepare_pip_source_args(sources))
    if environments.is_verbose():
        click.echo("$ {0}".format(pip_command), err=True)
    cache_dir = vistir.compat.Path(PIPENV_CACHE_DIR)
    DEFAULT_EXISTS_ACTION = "w"
    if selective_upgrade:
        DEFAULT_EXISTS_ACTION = "i"
    exists_action = vistir.misc.fs_str(PIP_EXISTS_ACTION or DEFAULT_EXISTS_ACTION)
    pip_config = {
        "PIP_CACHE_DIR": vistir.misc.fs_str(cache_dir.as_posix()),
        "PIP_WHEEL_DIR": vistir.misc.fs_str(cache_dir.joinpath("wheels").as_posix()),
        "PIP_DESTINATION_DIR": vistir.misc.fs_str(
            cache_dir.joinpath("pkgs").as_posix()
        ),
        "PIP_EXISTS_ACTION": exists_action,
        "PATH": vistir.misc.fs_str(os.environ.get("PATH")),
    }
    if src_dir:
        if environments.is_verbose():
            click.echo("Using source directory: {0!r}".format(src_dir), err=True)
        pip_config.update(
            {"PIP_SRC": vistir.misc.fs_str(src_dir)}
        )
    cmd = Script.parse(pip_command)
    pip_command = cmd.cmdify()
    c = None
    c = delegator.run(pip_command, block=block, env=pip_config)
    c.env = pip_config
    return c


def pip_download(package_name):
    cache_dir = vistir.compat.Path(PIPENV_CACHE_DIR)
    pip_config = {
        "PIP_CACHE_DIR": vistir.misc.fs_str(cache_dir.as_posix()),
        "PIP_WHEEL_DIR": vistir.misc.fs_str(cache_dir.joinpath("wheels").as_posix()),
        "PIP_DESTINATION_DIR": vistir.misc.fs_str(
            cache_dir.joinpath("pkgs").as_posix()
        ),
    }
    for source in project.sources:
        cmd = '{0} download "{1}" -i {2} -d {3}'.format(
            escape_grouped_arguments(which_pip()),
            package_name,
            source["url"],
            project.download_location,
        )
        c = delegator.run(cmd, env=pip_config)
        if c.return_code == 0:
            break

    return c


def fallback_which(command, location=None, allow_global=False, system=False):
    """
    A fallback implementation of the `which` utility command that relies exclusively on
    searching the path for commands.

    :param str command: The command to search for, optional
    :param str location: The search location to prioritize (prepend to path), defaults to None
    :param bool allow_global: Whether to search the global path, defaults to False
    :param bool system: Whether to use the system python instead of pipenv's python, defaults to False
    :raises ValueError: Raised if no command is provided
    :raises TypeError: Raised if the command provided is not a string
    :return: A path to the discovered command location
    :rtype: str
    """

    from .vendor.pythonfinder import Finder
    if not command:
        raise ValueError("fallback_which: Must provide a command to search for...")
    if not isinstance(command, six.string_types):
        raise TypeError("Provided command must be a string, received {0!r}".format(command))
    global_search = system or allow_global
    if location is None:
        global_search = True
    finder = Finder(system=False, global_search=global_search, path=location)
    if is_python_command(command):
        result = find_python(finder, command)
        if result:
            return result
    result = finder.which(command)
    if result:
        return result.path.as_posix()
    return ""


def which_pip(allow_global=False):
    """Returns the location of virtualenv-installed pip."""

    location = None
    if "VIRTUAL_ENV" in os.environ:
        location = os.environ["VIRTUAL_ENV"]
    if allow_global:
        if location:
            pip = which("pip", location=location)
            if pip:
                return pip

        for p in ("pip", "pip3", "pip2"):
            where = system_which(p)
            if where:
                return where

    pip = which("pip")
    if not pip:
        pip = fallback_which("pip", allow_global=allow_global, location=location)
    return pip


def system_which(command, mult=False):
    """Emulates the system's which. Returns None if not found."""
    _which = "which -a" if not os.name == "nt" else "where"
    os.environ = {
        vistir.compat.fs_str(k): vistir.compat.fs_str(val)
        for k, val in os.environ.items()
    }
    result = None
    try:
        c = delegator.run("{0} {1}".format(_which, command))
        try:
            # Which Not found…
            if c.return_code == 127:
                click.echo(
                    "{}: the {} system utility is required for Pipenv to find Python installations properly."
                    "\n  Please install it.".format(
                        crayons.red("Warning", bold=True), crayons.red(_which)
                    ),
                    err=True,
                )
            assert c.return_code == 0
        except AssertionError:
            result = fallback_which(command, allow_global=True)
    except TypeError:
        if not result:
            result = fallback_which(command, allow_global=True)
    else:
        if not result:
            result = next(iter([c.out, c.err]), "").split("\n")
            result = next(iter(result)) if not mult else result
            return result
        if not result:
            result = fallback_which(command, allow_global=True)
    result = [result] if mult else result
    return result


def format_help(help):
    """Formats the help string."""
    help = help.replace("Options:", str(crayons.normal("Options:", bold=True)))
    help = help.replace(
        "Usage: pipenv", str("Usage: {0}".format(crayons.normal("pipenv", bold=True)))
    )
    help = help.replace("  check", str(crayons.red("  check", bold=True)))
    help = help.replace("  clean", str(crayons.red("  clean", bold=True)))
    help = help.replace("  graph", str(crayons.red("  graph", bold=True)))
    help = help.replace("  install", str(crayons.magenta("  install", bold=True)))
    help = help.replace("  lock", str(crayons.green("  lock", bold=True)))
    help = help.replace("  open", str(crayons.red("  open", bold=True)))
    help = help.replace("  run", str(crayons.yellow("  run", bold=True)))
    help = help.replace("  shell", str(crayons.yellow("  shell", bold=True)))
    help = help.replace("  sync", str(crayons.green("  sync", bold=True)))
    help = help.replace("  uninstall", str(crayons.magenta("  uninstall", bold=True)))
    help = help.replace("  update", str(crayons.green("  update", bold=True)))
    additional_help = """
Usage Examples:
   Create a new project using Python 3.7, specifically:
   $ {1}

   Remove project virtualenv (inferred from current directory):
   $ {9}

   Install all dependencies for a project (including dev):
   $ {2}

   Create a lockfile containing pre-releases:
   $ {6}

   Show a graph of your installed dependencies:
   $ {4}

   Check your installed dependencies for security vulnerabilities:
   $ {7}

   Install a local setup.py into your virtual environment/Pipfile:
   $ {5}

   Use a lower-level pip command:
   $ {8}

Commands:""".format(
        crayons.red("pipenv --three"),
        crayons.red("pipenv --python 3.7"),
        crayons.red("pipenv install --dev"),
        crayons.red("pipenv lock"),
        crayons.red("pipenv graph"),
        crayons.red("pipenv install -e ."),
        crayons.red("pipenv lock --pre"),
        crayons.red("pipenv check"),
        crayons.red("pipenv run pip freeze"),
        crayons.red("pipenv --rm"),
    )
    help = help.replace("Commands:", additional_help)
    return help


def format_pip_error(error):
    error = error.replace("Expected", str(crayons.green("Expected", bold=True)))
    error = error.replace("Got", str(crayons.red("Got", bold=True)))
    error = error.replace(
        "THESE PACKAGES DO NOT MATCH THE HASHES FROM THE REQUIREMENTS FILE",
        str(
            crayons.red(
                "THESE PACKAGES DO NOT MATCH THE HASHES FROM Pipfile.lock!", bold=True
            )
        ),
    )
    error = error.replace(
        "someone may have tampered with them",
        str(crayons.red("someone may have tampered with them")),
    )
    error = error.replace("option to pip install", "option to 'pipenv install'")
    return error


def format_pip_output(out, r=None):
    def gen(out):
        for line in out.split("\n"):
            # Remove requirements file information from pip9 output.
            if "(from -r" in line:
                yield line[: line.index("(from -r")]

            else:
                yield line

    out = "\n".join([l for l in gen(out)])
    return out


def warn_in_virtualenv():
    # Only warn if pipenv isn't already active.
    if environments.is_in_virtualenv() and not environments.is_quiet():
        click.echo(
            "{0}: Pipenv found itself running within a virtual environment, "
            "so it will automatically use that environment, instead of "
            "creating its own for any project. You can set "
            "{1} to force pipenv to ignore that environment and create "
            "its own instead. You can set {2} to suppress this "
            "warning.".format(
                crayons.green("Courtesy Notice"),
                crayons.normal("PIPENV_IGNORE_VIRTUALENVS=1", bold=True),
                crayons.normal("PIPENV_VERBOSITY=-1", bold=True),
            ),
            err=True,
        )


def ensure_lockfile(keep_outdated=False, pypi_mirror=None):
    """Ensures that the lockfile is up-to-date."""
    if not keep_outdated:
        keep_outdated = project.settings.get("keep_outdated")
    # Write out the lockfile if it doesn't exist, but not if the Pipfile is being ignored
    if project.lockfile_exists:
        old_hash = project.get_lockfile_hash()
        new_hash = project.calculate_pipfile_hash()
        if new_hash != old_hash:
            click.echo(
                crayons.red(
                    fix_utf8("Pipfile.lock ({0}) out of date, updating to ({1})…".format(
                        old_hash[-6:], new_hash[-6:]
                    )),
                    bold=True,
                ),
                err=True,
            )
            do_lock(keep_outdated=keep_outdated, pypi_mirror=pypi_mirror)
    else:
        do_lock(keep_outdated=keep_outdated, pypi_mirror=pypi_mirror)


def do_py(system=False):
    if not project.virtualenv_exists:
        click.echo(
            "{}({}){}".format(
                crayons.red("No virtualenv has been created for this project "),
                crayons.white(project.project_directory, bold=True),
                crayons.red(" yet!")
            ),
            err=True,
        )
        return

    try:
        click.echo(which("python", allow_global=system))
    except AttributeError:
        click.echo(crayons.red("No project found!"))


def do_outdated(pypi_mirror=None, pre=False, clear=False):
    # TODO: Allow --skip-lock here?
    from .vendor.requirementslib.models.requirements import Requirement
    from .vendor.requirementslib.models.utils import get_version
    from .vendor.packaging.utils import canonicalize_name
    from .vendor.vistir.compat import Mapping
    from collections import namedtuple

    packages = {}
    package_info = namedtuple("PackageInfo", ["name", "installed", "available"])

    installed_packages = project.environment.get_installed_packages()
    outdated_packages = {
        canonicalize_name(pkg.project_name): package_info
        (pkg.project_name, pkg.parsed_version, pkg.latest_version)
        for pkg in project.environment.get_outdated_packages()
    }
    reverse_deps = project.environment.reverse_dependencies()
    for result in installed_packages:
        dep = Requirement.from_line(str(result.as_requirement()))
        packages.update(dep.as_pipfile())
    updated_packages = {}
    lockfile = do_lock(clear=clear, pre=pre, write=False, pypi_mirror=pypi_mirror)
    for section in ("develop", "default"):
        for package in lockfile[section]:
            try:
                updated_packages[package] = lockfile[section][package]["version"]
            except KeyError:
                pass
    outdated = []
    skipped = []
    for package in packages:
        norm_name = pep423_name(package)
        if norm_name in updated_packages:
            if updated_packages[norm_name] != packages[package]:
                outdated.append(
                    package_info(package, updated_packages[norm_name], packages[package])
                )
            elif canonicalize_name(package) in outdated_packages:
                skipped.append(outdated_packages[canonicalize_name(package)])
    for package, old_version, new_version in skipped:
        name_in_pipfile = project.get_package_name_in_pipfile(package)
        pipfile_version_text = ""
        required = ""
        version = None
        if name_in_pipfile:
            version = get_version(project.packages[name_in_pipfile])
            reverse_deps = reverse_deps.get(name_in_pipfile)
            if isinstance(reverse_deps, Mapping) and "required" in reverse_deps:
                required = " {0} required".format(reverse_deps["required"])
            if version:
                pipfile_version_text = " ({0} set in Pipfile)".format(version)
            else:
                pipfile_version_text = " (Unpinned in Pipfile)"
        click.echo(
            crayons.yellow(
                "Skipped Update of Package {0!s}: {1!s} installed,{2!s}{3!s}, "
                "{4!s} available.".format(
                    package, old_version, required, pipfile_version_text, new_version
                )
            ), err=True
        )
    if not outdated:
        click.echo(crayons.green("All packages are up to date!", bold=True))
        sys.exit(0)
    for package, new_version, old_version in outdated:
        click.echo(
            "Package {0!r} out-of-date: {1!r} installed, {2!r} available.".format(
                package, old_version, new_version
            )
        )
    sys.exit(bool(outdated))


def do_install(
    packages=False,
    editable_packages=False,
    index_url=False,
    extra_index_url=False,
    dev=False,
    three=False,
    python=False,
    pypi_mirror=None,
    system=False,
    lock=True,
    ignore_pipfile=False,
    skip_lock=False,
    requirementstxt=False,
    sequential=False,
    pre=False,
    code=False,
    deploy=False,
    keep_outdated=False,
    selective_upgrade=False,
    site_packages=None,
):
    from .environments import PIPENV_VIRTUALENV, PIPENV_USE_SYSTEM
    from .vendor.pip_shims.shims import PipError

    requirements_directory = vistir.path.create_tracked_tempdir(
        suffix="-requirements", prefix="pipenv-"
    )
    warnings.filterwarnings("default", category=vistir.compat.ResourceWarning)
    if selective_upgrade:
        keep_outdated = True
    packages = packages if packages else []
    editable_packages = editable_packages if editable_packages else []
    package_args = [p for p in packages if p] + [p for p in editable_packages if p]
    skip_requirements = False
    # Don't search for requirements.txt files if the user provides one
    if requirementstxt or package_args or project.pipfile_exists:
        skip_requirements = True
    concurrent = not sequential
    # Ensure that virtualenv is available and pipfile are available
    ensure_project(
        three=three,
        python=python,
        system=system,
        warn=True,
        deploy=deploy,
        skip_requirements=skip_requirements,
        pypi_mirror=pypi_mirror,
        site_packages=site_packages,
    )
    # Don't attempt to install develop and default packages if Pipfile is missing
    if not project.pipfile_exists and not (package_args or dev) and not code:
        if not (ignore_pipfile or deploy):
            raise exceptions.PipfileNotFound(project.path_to("Pipfile"))
        elif ((skip_lock and deploy) or ignore_pipfile) and not project.lockfile_exists:
            raise exceptions.LockfileNotFound(project.path_to("Pipfile.lock"))
    # Load the --pre settings from the Pipfile.
    if not pre:
        pre = project.settings.get("allow_prereleases")
    if not keep_outdated:
        keep_outdated = project.settings.get("keep_outdated")
    remote = requirementstxt and is_valid_url(requirementstxt)
    # Warn and exit if --system is used without a pipfile.
    if (system and package_args) and not (PIPENV_VIRTUALENV):
        raise exceptions.SystemUsageError
    # Automatically use an activated virtualenv.
    if PIPENV_USE_SYSTEM:
        system = True
    # Check if the file is remote or not
    if remote:
        click.echo(
            crayons.normal(
                fix_utf8("Remote requirements file provided! Downloading…"), bold=True
            ),
            err=True,
        )
        fd = vistir.path.create_tracked_tempfile(
            prefix="pipenv-", suffix="-requirement.txt", dir=requirements_directory
        )
        temp_reqs = fd.name
        requirements_url = requirementstxt
        # Download requirements file
        try:
            download_file(requirements_url, temp_reqs)
        except IOError:
            fd.close()
            os.unlink(temp_reqs)
            click.echo(
                crayons.red(
                    u"Unable to find requirements file at {0}.".format(
                        crayons.normal(requirements_url)
                    )
                ),
                err=True,
            )
            sys.exit(1)
        finally:
            fd.close()
        # Replace the url with the temporary requirements file
        requirementstxt = temp_reqs
        remote = True
    if requirementstxt:
        error, traceback = None, None
        click.echo(
            crayons.normal(
                fix_utf8("Requirements file provided! Importing into Pipfile…"), bold=True
            ),
            err=True,
        )
        try:
            import_requirements(r=project.path_to(requirementstxt), dev=dev)
        except (UnicodeDecodeError, PipError) as e:
            # Don't print the temp file path if remote since it will be deleted.
            req_path = requirements_url if remote else project.path_to(requirementstxt)
            error = (
                u"Unexpected syntax in {0}. Are you sure this is a "
                "requirements.txt style file?".format(req_path)
            )
            traceback = e
        except AssertionError as e:
            error = (
                u"Requirements file doesn't appear to exist. Please ensure the file exists in your "
                "project directory or you provided the correct path."
            )
            traceback = e
        finally:
            # If requirements file was provided by remote url delete the temporary file
            if remote:
                fd.close()  # Close for windows to allow file cleanup.
                os.remove(temp_reqs)
            if error and traceback:
                click.echo(crayons.red(error))
                click.echo(crayons.blue(str(traceback)), err=True)
                sys.exit(1)
    if code:
        click.echo(
            crayons.normal(fix_utf8("Discovering imports from local codebase…"), bold=True)
        )
        for req in import_from_code(code):
            click.echo("  Found {0}!".format(crayons.green(req)))
            project.add_package_to_pipfile(req)
    # Allow more than one package to be provided.
    package_args = [p for p in packages] + [
        "-e {0}".format(pkg) for pkg in editable_packages
    ]
    # Support for --selective-upgrade.
    # We should do this part first to make sure that we actually do selectively upgrade
    # the items specified
    if selective_upgrade:
        from .vendor.requirementslib.models.requirements import Requirement

        for i, package in enumerate(package_args[:]):
            section = project.packages if not dev else project.dev_packages
            package = Requirement.from_line(package)
            package__name, package__val = package.pipfile_entry
            try:
                if not is_star(section[package__name]) and is_star(package__val):
                    # Support for VCS dependencies.
                    package_args[i] = convert_deps_to_pip(
                        {package__name: section[package__name]}, project=project, r=False
                    )[0]
            except KeyError:
                pass
    # Install all dependencies, if none was provided.
    # This basically ensures that we have a pipfile and lockfile, then it locks and
    # installs from the lockfile
    if not packages and not editable_packages:
        # Update project settings with pre preference.
        if pre:
            project.update_settings({"allow_prereleases": pre})
        do_init(
            dev=dev,
            allow_global=system,
            ignore_pipfile=ignore_pipfile,
            system=system,
            skip_lock=skip_lock,
            concurrent=concurrent,
            deploy=deploy,
            pre=pre,
            requirements_dir=requirements_directory,
            pypi_mirror=pypi_mirror,
            keep_outdated=keep_outdated
        )

    # This is for if the user passed in dependencies, then we want to make sure we
    else:
        from .vendor.requirementslib.models.requirements import Requirement

        # make a tuple of (display_name, entry)
        pkg_list = packages + ['-e {0}'.format(pkg) for pkg in editable_packages]
        if not system and not project.virtualenv_exists:
            do_init(
                dev=dev,
                system=system,
                allow_global=system,
                concurrent=concurrent,
                keep_outdated=keep_outdated,
                requirements_dir=requirements_directory,
                deploy=deploy,
                pypi_mirror=pypi_mirror,
                skip_lock=skip_lock,
            )
        pip_shims_module = os.environ.pop("PIP_SHIMS_BASE_MODULE", None)
        for pkg_line in pkg_list:
            click.echo(
                crayons.normal(
                    fix_utf8("Installing {0}…".format(crayons.green(pkg_line, bold=True))),
                    bold=True,
                )
            )
            # pip install:
            with vistir.contextmanagers.temp_environ(), create_spinner("Installing...") as sp:
                if not system:
                    os.environ["PIP_USER"] = vistir.compat.fs_str("0")
                    if "PYTHONHOME" in os.environ:
                        del os.environ["PYTHONHOME"]
                sp.text = "Resolving {0}...".format(pkg_line)
                try:
                    pkg_requirement = Requirement.from_line(pkg_line)
                except ValueError as e:
                    sp.write_err(vistir.compat.fs_str("{0}: {1}".format(crayons.red("WARNING"), e)))
                    sp.red.fail(environments.PIPENV_SPINNER_FAIL_TEXT.format("Installation Failed"))
                    sys.exit(1)
                if index_url:
                    pkg_requirement.index = index_url
                no_deps = False
                sp.text = "Installing..."
                try:
                    sp.text = "Installing {0}...".format(pkg_requirement.name)
                    if environments.is_verbose():
                        sp.hide_and_write("Installing package: {0}".format(pkg_requirement.as_line(include_hashes=False)))
                    c = pip_install(
                        pkg_requirement,
                        ignore_hashes=True,
                        allow_global=system,
                        selective_upgrade=selective_upgrade,
                        no_deps=no_deps,
                        pre=pre,
                        requirements_dir=requirements_directory,
                        index=index_url,
                        extra_indexes=extra_index_url,
                        pypi_mirror=pypi_mirror,
                    )
                    if not c.ok:
                        sp.write_err(
                            u"{0} An error occurred while installing {1}!".format(
                                crayons.red(u"Error: ", bold=True), crayons.green(pkg_line)
                            ),
                        )
                        sp.write_err(
                            vistir.compat.fs_str(u"Error text: {0}".format(c.out))
                        )
                        sp.write_err(crayons.blue(vistir.compat.fs_str(format_pip_error(c.err))))
                        if environments.is_verbose():
                            sp.write_err(crayons.blue(vistir.compat.fs_str(format_pip_output(c.out))))
                        if "setup.py egg_info" in c.err:
                            sp.write_err(vistir.compat.fs_str(
                                "This is likely caused by a bug in {0}. "
                                "Report this to its maintainers.".format(
                                    crayons.green(pkg_requirement.name)
                                )
                            ))
                        sp.red.fail(environments.PIPENV_SPINNER_FAIL_TEXT.format("Installation Failed"))
                        sys.exit(1)
                except (ValueError, RuntimeError) as e:
                    sp.write_err(vistir.compat.fs_str(
                        "{0}: {1}".format(crayons.red("WARNING"), e),
                    ))
                    sp.red.fail(environments.PIPENV_SPINNER_FAIL_TEXT.format(
                        "Installation Failed",
                    ))
                    sys.exit(1)
                # Warn if --editable wasn't passed.
                if pkg_requirement.is_vcs and not pkg_requirement.editable and not PIPENV_RESOLVE_VCS:
                    sp.write_err(
                        "{0}: You installed a VCS dependency in non-editable mode. "
                        "This will work fine, but sub-dependencies will not be resolved by {1}."
                        "\n  To enable this sub-dependency functionality, specify that this dependency is editable."
                        "".format(
                            crayons.red("Warning", bold=True),
                            crayons.red("$ pipenv lock"),
                        )
                    )
                sp.write(vistir.compat.fs_str(
                    u"{0} {1} {2} {3}{4}".format(
                        crayons.normal(u"Adding", bold=True),
                        crayons.green(u"{0}".format(pkg_requirement.name), bold=True),
                        crayons.normal(u"to Pipfile's", bold=True),
                        crayons.red(u"[dev-packages]" if dev else u"[packages]", bold=True),
                        crayons.normal(fix_utf8("…"), bold=True),
                    )
                ))
                # Add the package to the Pipfile.
                try:
                    project.add_package_to_pipfile(pkg_requirement, dev)
                except ValueError:
                    import traceback
                    sp.write_err(
                        "{0} {1}".format(
                            crayons.red("Error:", bold=True), traceback.format_exc()
                        )
                    )
                    sp.fail(environments.PIPENV_SPINNER_FAIL_TEXT.format(
                        "Failed adding package to Pipfile"
                    ))
                sp.ok(environments.PIPENV_SPINNER_OK_TEXT.format("Installation Succeeded"))
            # Update project settings with pre preference.
            if pre:
                project.update_settings({"allow_prereleases": pre})
        if pip_shims_module:
            os.environ["PIP_SHIMS_BASE_MODULE"] = pip_shims_module
        do_init(
            dev=dev,
            system=system,
            allow_global=system,
            concurrent=concurrent,
            keep_outdated=keep_outdated,
            requirements_dir=requirements_directory,
            deploy=deploy,
            pypi_mirror=pypi_mirror,
            skip_lock=skip_lock,
        )
    sys.exit(0)


def do_uninstall(
    packages=False,
    editable_packages=False,
    three=None,
    python=False,
    system=False,
    lock=False,
    all_dev=False,
    all=False,
    keep_outdated=False,
    pypi_mirror=None,
    ctx=None
):
    from .environments import PIPENV_USE_SYSTEM
    from .vendor.requirementslib.models.requirements import Requirement
    from .vendor.packaging.utils import canonicalize_name

    # Automatically use an activated virtualenv.
    if PIPENV_USE_SYSTEM:
        system = True
    # Ensure that virtualenv is available.
    # TODO: We probably shouldn't ensure a project exists if the outcome will be to just
    # install things in order to remove them... maybe tell the user to install first?
    ensure_project(three=three, python=python, pypi_mirror=pypi_mirror)
    # Un-install all dependencies, if --all was provided.
    if not any([packages, editable_packages, all_dev, all]):
        raise exceptions.MissingParameter(
            crayons.red("No package provided!"),
            ctx=ctx, param_type="parameter",
        )
    editable_pkgs = [
        Requirement.from_line("-e {0}".format(p)).name for p in editable_packages if p
    ]
    packages = packages + editable_pkgs
    package_names = [p for p in packages if p]
    package_map = {
        canonicalize_name(p): p for p in packages if p
    }
    installed_package_names = project.installed_package_names
    # Intelligently detect if --dev should be used or not.
    lockfile_packages = set()
    if project.lockfile_exists:
        project_pkg_names = project.lockfile_package_names
    else:
        project_pkg_names = project.pipfile_package_names
    pipfile_remove = True
    # Uninstall [dev-packages], if --dev was provided.
    if all_dev:
        if "dev-packages" not in project.parsed_pipfile and not project_pkg_names["dev"]:
            click.echo(
                crayons.normal(
                    "No {0} to uninstall.".format(crayons.red("[dev-packages]")),
                    bold=True,
                )
            )
            return
        click.echo(
            crayons.normal(
                fix_utf8("Un-installing {0}…".format(crayons.red("[dev-packages]"))), bold=True
            )
        )
        package_names = project_pkg_names["dev"]

    # Remove known "bad packages" from the list.
    bad_pkgs = get_canonical_names(BAD_PACKAGES)
    ignored_packages = bad_pkgs & set(list(package_map.keys()))
    for ignored_pkg in ignored_packages:
        if environments.is_verbose():
            click.echo("Ignoring {0}.".format(ignored_pkg), err=True)
        pkg_name_index = package_names.index(package_map[ignored_pkg])
        del package_names[pkg_name_index]

    used_packages = project_pkg_names["combined"] & installed_package_names
    failure = False
    packages_to_remove = set()
    if all:
        click.echo(
            crayons.normal(
                fix_utf8("Un-installing all {0} and {1}…".format(
                    crayons.red("[dev-packages]"),
                    crayons.red("[packages]"),
                )), bold=True
            )
        )
        do_purge(bare=False, allow_global=system)
        sys.exit(0)
    if all_dev:
        package_names = project_pkg_names["dev"]
    else:
        package_names = set([pkg_name for pkg_name in package_names])
    selected_pkg_map = {
        canonicalize_name(p): p for p in package_names
    }
    packages_to_remove = [
        p for normalized, p in selected_pkg_map.items()
        if normalized in (used_packages - bad_pkgs)
    ]
    pip_path = None
    for normalized, package_name in selected_pkg_map.items():
        click.echo(
            crayons.white(
                fix_utf8("Uninstalling {0}…".format(package_name)), bold=True
            )
        )
        # Uninstall the package.
        if package_name in packages_to_remove:
            with project.environment.activated():
                if pip_path is None:
                    pip_path = which_pip(allow_global=system)
                cmd = [pip_path, "uninstall", package_name, "-y"]
                c = run_command(cmd)
                click.echo(crayons.blue(c.out))
                if c.return_code != 0:
                    failure = True
        if not failure and pipfile_remove:
            in_packages = project.get_package_name_in_pipfile(package_name, dev=False)
            in_dev_packages = project.get_package_name_in_pipfile(
                package_name, dev=True
            )
            if normalized in lockfile_packages:
                click.echo("{0} {1} {2} {3}".format(
                    crayons.blue("Removing"),
                    crayons.green(package_name),
                    crayons.blue("from"),
                    crayons.white(fix_utf8("Pipfile.lock…")))
                )
                lockfile = project.get_or_create_lockfile()
                if normalized in lockfile.default:
                    del lockfile.default[normalized]
                if normalized in lockfile.develop:
                    del lockfile.develop[normalized]
                lockfile.write()
            if not (in_dev_packages or in_packages):
                if normalized in lockfile_packages:
                    continue
                click.echo(
                    "No package {0} to remove from Pipfile.".format(
                        crayons.green(package_name)
                    )
                )
                continue

            click.echo(
                fix_utf8("Removing {0} from Pipfile…".format(crayons.green(package_name)))
            )
            # Remove package from both packages and dev-packages.
            if in_dev_packages:
                project.remove_package_from_pipfile(package_name, dev=True)
            if in_packages:
                project.remove_package_from_pipfile(package_name, dev=False)
    if lock:
        do_lock(system=system, keep_outdated=keep_outdated, pypi_mirror=pypi_mirror)
    sys.exit(int(failure))


def do_shell(three=None, python=False, fancy=False, shell_args=None, pypi_mirror=None):
    # Ensure that virtualenv is available.
    ensure_project(
        three=three, python=python, validate=False, pypi_mirror=pypi_mirror,
    )

    # Support shell compatibility mode.
    if PIPENV_SHELL_FANCY:
        fancy = True

    from .shells import choose_shell

    shell = choose_shell()
    click.echo(fix_utf8("Launching subshell in virtual environment…"), err=True)

    fork_args = (
        project.virtualenv_location,
        project.project_directory,
        shell_args,
    )

    # Set an environment variable, so we know we're in the environment.
    # Only set PIPENV_ACTIVE after finishing reading virtualenv_location
    # otherwise its value will be changed
    os.environ["PIPENV_ACTIVE"] = vistir.misc.fs_str("1")

    os.environ.pop("PIP_SHIMS_BASE_MODULE", None)

    if fancy:
        shell.fork(*fork_args)
        return

    try:
        shell.fork_compat(*fork_args)
    except (AttributeError, ImportError):
        click.echo(fix_utf8(
            "Compatibility mode not supported. "
            "Trying to continue as well-configured shell…"),
            err=True,
        )
        shell.fork(*fork_args)


def _inline_activate_virtualenv():
    try:
        activate_this = which("activate_this.py")
        if not activate_this or not os.path.exists(activate_this):
            raise exceptions.VirtualenvActivationException()
        with open(activate_this) as f:
            code = compile(f.read(), activate_this, "exec")
            exec(code, dict(__file__=activate_this))
    # Catch all errors, just in case.
    except Exception:
        click.echo(
            u"{0}: There was an unexpected error while activating your "
            u"virtualenv. Continuing anyway...".format(
                crayons.red("Warning", bold=True)
            ),
            err=True,
        )


def _inline_activate_venv():
    """Built-in venv doesn't have activate_this.py, but doesn't need it anyway.

    As long as we find the correct executable, built-in venv sets up the
    environment automatically.

    See: https://bugs.python.org/issue21496#msg218455
    """
    components = []
    for name in ("bin", "Scripts"):
        bindir = os.path.join(project.virtualenv_location, name)
        if os.path.exists(bindir):
            components.append(bindir)
    if "PATH" in os.environ:
        components.append(os.environ["PATH"])
    os.environ["PATH"] = os.pathsep.join(components)


def inline_activate_virtual_environment():
    root = project.virtualenv_location
    if os.path.exists(os.path.join(root, "pyvenv.cfg")):
        _inline_activate_venv()
    else:
        _inline_activate_virtualenv()
    if "VIRTUAL_ENV" not in os.environ:
        os.environ["VIRTUAL_ENV"] = vistir.misc.fs_str(root)


def _launch_windows_subprocess(script):
    import subprocess

    command = system_which(script.command)
    options = {"universal_newlines": True}

    # Command not found, maybe this is a shell built-in?
    if not command:
        return subprocess.Popen(script.cmdify(), shell=True, **options)

    # Try to use CreateProcess directly if possible. Specifically catch
    # Windows error 193 "Command is not a valid Win32 application" to handle
    # a "command" that is non-executable. See pypa/pipenv#2727.
    try:
        return subprocess.Popen([command] + script.args, **options)
    except WindowsError as e:
        if e.winerror != 193:
            raise

    # Try shell mode to use Windows's file association for file launch.
    return subprocess.Popen(script.cmdify(), shell=True, **options)


def do_run_nt(script):
    p = _launch_windows_subprocess(script)
    p.communicate()
    sys.exit(p.returncode)


def do_run_posix(script, command):
    command_path = system_which(script.command)
    if not command_path:
        if project.has_script(command):
            click.echo(
                "{0}: the command {1} (from {2}) could not be found within {3}."
                "".format(
                    crayons.red("Error", bold=True),
                    crayons.red(script.command),
                    crayons.normal(command, bold=True),
                    crayons.normal("PATH", bold=True),
                ),
                err=True,
            )
        else:
            click.echo(
                "{0}: the command {1} could not be found within {2} or Pipfile's {3}."
                "".format(
                    crayons.red("Error", bold=True),
                    crayons.red(command),
                    crayons.normal("PATH", bold=True),
                    crayons.normal("[scripts]", bold=True),
                ),
                err=True,
            )
        sys.exit(1)
    os.execl(
        command_path, command_path, *[os.path.expandvars(arg) for arg in script.args]
    )


def do_run(command, args, three=None, python=False, pypi_mirror=None):
    """Attempt to run command either pulling from project or interpreting as executable.

    Args are appended to the command in [scripts] section of project if found.
    """
    from .cmdparse import ScriptEmptyError

    # Ensure that virtualenv is available.
    ensure_project(
        three=three, python=python, validate=False, pypi_mirror=pypi_mirror,
    )

    load_dot_env()

    previous_pip_shims_module = os.environ.pop("PIP_SHIMS_BASE_MODULE", None)

    # Activate virtualenv under the current interpreter's environment
    inline_activate_virtual_environment()

    # Set an environment variable, so we know we're in the environment.
    # Only set PIPENV_ACTIVE after finishing reading virtualenv_location
    # such as in inline_activate_virtual_environment
    # otherwise its value will be changed
    previous_pipenv_active_value = os.environ.get("PIPENV_ACTIVE")
    os.environ["PIPENV_ACTIVE"] = vistir.misc.fs_str("1")

    os.environ.pop("PIP_SHIMS_BASE_MODULE", None)

    try:
        script = project.build_script(command, args)
        cmd_string = ' '.join([script.command] + script.args)
        if environments.is_verbose():
            click.echo(crayons.normal("$ {0}".format(cmd_string)), err=True)
    except ScriptEmptyError:
        click.echo("Can't run script {0!r}-it's empty?", err=True)
    run_args = [script]
    run_kwargs = {}
    if os.name == "nt":
        run_fn = do_run_nt
    else:
        run_fn = do_run_posix
        run_kwargs = {"command": command}
    try:
        run_fn(*run_args, **run_kwargs)
    finally:
        os.environ.pop("PIPENV_ACTIVE", None)
        if previous_pipenv_active_value is not None:
            os.environ["PIPENV_ACTIVE"] = previous_pipenv_active_value
        if previous_pip_shims_module is not None:
            os.environ["PIP_SHIMS_BASE_MODULE"] = previous_pip_shims_module


def do_check(
    three=None,
    python=False,
    system=False,
    unused=False,
    db=False,
    ignore=None,
    output="default",
    quiet=False,
    args=None,
    pypi_mirror=None
):
    from pipenv.vendor.vistir.compat import JSONDecodeError
    from pipenv.vendor.first import first

    if not system:
        # Ensure that virtualenv is available.
        ensure_project(
            three=three,
            python=python,
            validate=False,
            warn=False,
            pypi_mirror=pypi_mirror,
        )
    if not args:
        args = []
    if unused:
        deps_required = [k.lower() for k in project.packages.keys()]
        deps_needed = [k.lower() for k in import_from_code(unused)]
        for dep in deps_needed:
            try:
                deps_required.remove(dep)
            except ValueError:
                pass
        if deps_required:
            if not quiet and not environments.is_quiet():
                click.echo(
                    crayons.normal(
                        "The following dependencies appear unused, and may be safe for removal:"
                    )
                )
                for dep in deps_required:
                    click.echo("  - {0}".format(crayons.green(dep)))
                sys.exit(1)
        else:
            sys.exit(0)
    if not quiet and not environments.is_quiet():
        click.echo(crayons.normal(decode_for_output("Checking PEP 508 requirements…"), bold=True))
    pep508checker_path = pep508checker.__file__.rstrip("cdo")
    safety_path = os.path.join(
        os.path.dirname(os.path.abspath(__file__)), "patched", "safety"
    )
    if not system:
        python = which("python")
    else:
        python = first(system_which(p) for p in ("python", "python3", "python2"))
    if not python:
        click.echo(crayons.red("The Python interpreter can't be found."), err=True)
        sys.exit(1)
    _cmd = [vistir.compat.Path(python).as_posix()]
    # Run the PEP 508 checker in the virtualenv.
    cmd = _cmd + [vistir.compat.Path(pep508checker_path).as_posix()]
    c = run_command(cmd)
    if c.return_code is not None:
        try:
            results = simplejson.loads(c.out.strip())
        except JSONDecodeError:
            click.echo("{0}\n{1}\n{2}".format(
                crayons.white(decode_for_output("Failed parsing pep508 results: "), bold=True),
                c.out.strip(),
                c.err.strip()
            ))
            sys.exit(1)
    # Load the pipfile.
    p = pipfile.Pipfile.load(project.pipfile_location)
    failed = False
    # Assert each specified requirement.
    for marker, specifier in p.data["_meta"]["requires"].items():
        if marker in results:
            try:
                assert results[marker] == specifier
            except AssertionError:
                failed = True
                click.echo(
                    "Specifier {0} does not match {1} ({2})."
                    "".format(
                        crayons.green(marker),
                        crayons.blue(specifier),
                        crayons.red(results[marker]),
                    ),
                    err=True,
                )
    if failed:
        click.echo(crayons.red("Failed!"), err=True)
        sys.exit(1)
    else:
        if not quiet and not environments.is_quiet():
            click.echo(crayons.green("Passed!"))
    if not quiet and not environments.is_quiet():
        click.echo(crayons.normal(
            decode_for_output("Checking installed package safety…"), bold=True)
        )
    if ignore:
        if not isinstance(ignore, (tuple, list)):
            ignore = [ignore]
        ignored = [["--ignore", cve] for cve in ignore]
        if not quiet and not environments.is_quiet():
            click.echo(
                crayons.normal(
                    "Notice: Ignoring CVE(s) {0}".format(crayons.yellow(", ".join(ignore)))
                ),
                err=True,
            )
    else:
        ignored = []

    switch = output
    if output == "default":
        switch = "json"

    cmd = _cmd + [safety_path, "check", "--{0}".format(switch)]
    if db:
        if not quiet and not environments.is_quiet():
            click.echo(crayons.normal("Using local database {}".format(db)))
        cmd.append("--db={0}".format(db))
    if PIPENV_PYUP_API_KEY and not db:
        cmd = cmd + ["--key={0}".format(PIPENV_PYUP_API_KEY)]
    if ignored:
        for cve in ignored:
            cmd += cve
    c = run_command(cmd, catch_exceptions=False)
    if output == "default":
        try:
            results = simplejson.loads(c.out)
        except (ValueError, JSONDecodeError):
            raise exceptions.JSONParseError(c.out, c.err)
        except Exception:
            raise exceptions.PipenvCmdError(c.cmd, c.out, c.err, c.return_code)
        for (package, resolved, installed, description, vuln) in results:
            click.echo(
                "{0}: {1} {2} resolved ({3} installed)!".format(
                    crayons.normal(vuln, bold=True),
                    crayons.green(package),
                    crayons.red(resolved, bold=False),
                    crayons.red(installed, bold=True),
                )
            )
            click.echo("{0}".format(description))
            click.echo()
        if c.ok:
            click.echo(crayons.green("All good!"))
            sys.exit(0)
        else:
            sys.exit(1)
    else:
        click.echo(c.out)
        sys.exit(c.return_code)


def do_graph(bare=False, json=False, json_tree=False, reverse=False):
    from pipenv.vendor.vistir.compat import JSONDecodeError
    import pipdeptree
    pipdeptree_path = pipdeptree.__file__.rstrip("cdo")
    try:
        python_path = which("python")
    except AttributeError:
        click.echo(
            u"{0}: {1}".format(
                crayons.red("Warning", bold=True),
                u"Unable to display currently-installed dependency graph information here. "
                u"Please run within a Pipenv project.",
            ),
            err=True,
        )
        sys.exit(1)
    except RuntimeError:
        pass
    else:
        python_path = vistir.compat.Path(python_path).as_posix()
        pipdeptree_path = vistir.compat.Path(pipdeptree_path).as_posix()

    if reverse and json:
        click.echo(
            u"{0}: {1}".format(
                crayons.red("Warning", bold=True),
                u"Using both --reverse and --json together is not supported. "
                u"Please select one of the two options.",
            ),
            err=True,
        )
        sys.exit(1)
    if reverse and json_tree:
        click.echo(
            u"{0}: {1}".format(
                crayons.red("Warning", bold=True),
                u"Using both --reverse and --json-tree together is not supported. "
                u"Please select one of the two options.",
            ),
            err=True,
        )
        sys.exit(1)
    if json and json_tree:
        click.echo(
            u"{0}: {1}".format(
                crayons.red("Warning", bold=True),
                u"Using both --json and --json-tree together is not supported. "
                u"Please select one of the two options.",
            ),
            err=True,
        )
        sys.exit(1)
    flag = ""
    if json:
        flag = "--json"
    if json_tree:
        flag = "--json-tree"
    if reverse:
        flag = "--reverse"
    if not project.virtualenv_exists:
        click.echo(
            u"{0}: No virtualenv has been created for this project yet! Consider "
            u"running {1} first to automatically generate one for you or see "
            u"{2} for further instructions.".format(
                crayons.red("Warning", bold=True),
                crayons.green("`pipenv install`"),
                crayons.green("`pipenv install --help`"),
            ),
            err=True,
        )
        sys.exit(1)
    cmd_args = [python_path, pipdeptree_path, flag, "-l"]
    c = run_command(cmd_args)
    # Run dep-tree.
    if not bare:
        if json:
            data = []
            try:
                parsed = simplejson.loads(c.out.strip())
            except JSONDecodeError:
                raise exceptions.JSONParseError(c.out, c.err)
            else:
                for d in parsed:
                    if d["package"]["key"] not in BAD_PACKAGES:
                        data.append(d)
            click.echo(simplejson.dumps(data, indent=4))
            sys.exit(0)
        elif json_tree:

            def traverse(obj):
                if isinstance(obj, list):
                    return [
                        traverse(package)
                        for package in obj
                        if package["key"] not in BAD_PACKAGES
                    ]
                else:
                    obj["dependencies"] = traverse(obj["dependencies"])
                    return obj

            try:
                parsed = simplejson.loads(c.out.strip())
            except JSONDecodeError:
                raise exceptions.JSONParseError(c.out, c.err)
            else:
                data = traverse(parsed)
                click.echo(simplejson.dumps(data, indent=4))
                sys.exit(0)
        else:
            for line in c.out.strip().split("\n"):
                # Ignore bad packages as top level.
                # TODO: This should probably be a "==" in + line.partition
                if line.split("==")[0] in BAD_PACKAGES and not reverse:
                    continue

                # Bold top-level packages.
                if not line.startswith(" "):
                    click.echo(crayons.normal(line, bold=True))
                # Echo the rest.
                else:
                    click.echo(crayons.normal(line, bold=False))
    else:
        click.echo(c.out)
    if c.return_code != 0:
        click.echo(
            "{0} {1}".format(
                crayons.red("ERROR: ", bold=True),
                crayons.white("{0}".format(c.err, bold=True)),
            ),
            err=True,
        )
    # Return its return code.
    sys.exit(c.return_code)


def do_sync(
    ctx,
    dev=False,
    three=None,
    python=None,
    bare=False,
    dont_upgrade=False,
    user=False,
    clear=False,
    unused=False,
    sequential=False,
    pypi_mirror=None,
    system=False,
    deploy=False,
):
    # The lock file needs to exist because sync won't write to it.
    if not project.lockfile_exists:
        raise exceptions.LockfileNotFound("Pipfile.lock")

    # Ensure that virtualenv is available if not system.
    ensure_project(
        three=three,
        python=python,
        validate=False,
        deploy=deploy,
        pypi_mirror=pypi_mirror,
    )

    # Install everything.
    requirements_dir = vistir.path.create_tracked_tempdir(
        suffix="-requirements", prefix="pipenv-"
    )
    do_init(
        dev=dev,
        concurrent=(not sequential),
        requirements_dir=requirements_dir,
        ignore_pipfile=True,  # Don't check if Pipfile and lock match.
        pypi_mirror=pypi_mirror,
        deploy=deploy,
        system=system,
    )
    if not bare:
        click.echo(crayons.green("All dependencies are now up-to-date!"))


def do_clean(
    ctx, three=None, python=None, dry_run=False, bare=False, pypi_mirror=None,
    system=False
):
    # Ensure that virtualenv is available.
    from packaging.utils import canonicalize_name
    ensure_project(three=three, python=python, validate=False, pypi_mirror=pypi_mirror)
    ensure_lockfile(pypi_mirror=pypi_mirror)
    # Make sure that the virtualenv's site packages are configured correctly
    # otherwise we may end up removing from the global site packages directory
    installed_package_names = project.installed_package_names.copy()
    # Remove known "bad packages" from the list.
    for bad_package in BAD_PACKAGES:
        if canonicalize_name(bad_package) in installed_package_names:
            if environments.is_verbose():
                click.echo("Ignoring {0}.".format(bad_package), err=True)
            installed_package_names.remove(canonicalize_name(bad_package))
    # Intelligently detect if --dev should be used or not.
    locked_packages = {
        canonicalize_name(pkg) for pkg in project.lockfile_package_names["combined"]
    }
    for used_package in locked_packages:
        if used_package in installed_package_names:
            installed_package_names.remove(used_package)
    failure = False
    cmd = [which_pip(allow_global=system), "uninstall", "-y", "-qq"]
    for apparent_bad_package in installed_package_names:
        if dry_run and not bare:
            click.echo(apparent_bad_package)
        else:
            if not bare:
                click.echo(
                    crayons.white(
                        fix_utf8("Uninstalling {0}…".format(apparent_bad_package)), bold=True
                    )
                )
            # Uninstall the package.
            cmd = [which_pip(), "uninstall", apparent_bad_package, "-y"]
            c = run_command(cmd)
            if c.return_code != 0:
                failure = True
    sys.exit(int(failure))<|MERGE_RESOLUTION|>--- conflicted
+++ resolved
@@ -836,16 +836,10 @@
             )
     # Allow pip to resolve dependencies when in skip-lock mode.
     no_deps = not skip_lock  # skip_lock true, no_deps False, pip resolves deps
-<<<<<<< HEAD
     dev = dev or dev_only
     deps_list = list(lockfile.get_requirements(dev=dev, only=dev_only))
     if emit_requirements:
-        index_args = prepare_pip_source_args(project.sources)
-=======
-    deps_list = list(lockfile.get_requirements(dev=dev, only=requirements))
-    if requirements:
         index_args = prepare_pip_source_args(get_source_list(pypi_mirror=pypi_mirror, project=project))
->>>>>>> 9ab617af
         index_args = " ".join(index_args).replace(" -", "\n-")
         deps = [
             req.as_line(sources=False, include_hashes=False) for req in deps_list
