--- conflicted
+++ resolved
@@ -343,16 +343,11 @@
         line = " ".join(remainder)
         req = Requirement.from_line(line)
         if url:
-<<<<<<< HEAD
             try:
                 index_lookup[req.normalized_name] = project.get_source(
                     url=url, refresh=True).get("name")
             except TypeError:
                 raise RequirementError(req=req)
-=======
-            index_lookup[req.normalized_name] = project.get_source(
-                url=url, refresh=True).get("name")
->>>>>>> bfdb9aed
         # strip the marker and re-add it later after resolution
         # but we will need a fallback in case resolution fails
         # eg pypiwin32
@@ -382,14 +377,10 @@
                 _, entry = req.pipfile_entry
             parsed_line = req.req.parsed_line  # type: Line
             setup_info = None  # type: Any
-<<<<<<< HEAD
             try:
                 name = req.normalized_name
             except TypeError:
                 raise RequirementError(req=req)
-=======
-            name = req.normalized_name
->>>>>>> bfdb9aed
             setup_info = req.req.setup_info
             locked_deps[pep423_name(name)] = entry
             requirements = [v for v in getattr(setup_info, "requires", {}).values()]
@@ -561,11 +552,7 @@
         return cleaned_checksums
 
     def collect_hashes(self, ireq):
-<<<<<<< HEAD
-        from requests import ConnectionError
-=======
         from .vendor.requests import ConnectionError
->>>>>>> bfdb9aed
         collected_hashes = []
         if ireq in self.hashes:
             collected_hashes += list(self.hashes.get(ireq, []))
@@ -910,10 +897,7 @@
     :param pipfile: A Pipfile section to operate on, defaults to None
     :type pipfile: Optional[Dict[str, Union[str, Dict[str, bool, List[str]]]]]
     :param Dict[str, Any] lockfile: A project lockfile to mutate, defaults to None
-<<<<<<< HEAD
     :param bool keep_outdated: Whether to retain outdated dependencies and resolve with them in mind, defaults to False
-=======
->>>>>>> bfdb9aed
     :raises RuntimeError: Raised on resolution failure
     :return: Nothing
     :rtype: None
@@ -967,11 +951,8 @@
         os.environ["PIPENV_REQ_DIR"] = fs_str(req_dir)
         os.environ["PIP_NO_INPUT"] = fs_str("1")
         os.environ["PIPENV_SITE_DIR"] = get_pipenv_sitedir()
-<<<<<<< HEAD
         if keep_outdated:
             os.environ["PIPENV_KEEP_OUTDATED"] = fs_str("1")
-=======
->>>>>>> bfdb9aed
         with create_spinner(text=fs_str("Locking...")) as sp:
             c = resolve(cmd, sp)
             results = c.out.strip()
@@ -1021,11 +1002,7 @@
         req_dir = create_tracked_tempdir(prefix="pipenv-", suffix="-requirements")
     with HackedPythonVersion(python_version=python, python_path=python_path):
         try:
-<<<<<<< HEAD
             results, hashes, markers_lookup, resolver, skipped = actually_resolve_deps(
-=======
-            resolved_tree, hashes, markers_lookup, resolver, skipped = actually_resolve_deps(
->>>>>>> bfdb9aed
                 deps,
                 index_lookup,
                 markers_lookup,
@@ -1047,11 +1024,7 @@
             try:
                 # Attempt to resolve again, with different Python version information,
                 # particularly for particularly particular packages.
-<<<<<<< HEAD
                 results, hashes, markers_lookup, resolver, skipped = actually_resolve_deps(
-=======
-                resolved_tree, hashes, markers_lookup, resolver, skipped = actually_resolve_deps(
->>>>>>> bfdb9aed
                     deps,
                     index_lookup,
                     markers_lookup,
@@ -1063,11 +1036,7 @@
                 )
             except RuntimeError:
                 sys.exit(1)
-<<<<<<< HEAD
     return results, resolver
-=======
-    return resolved_tree
->>>>>>> bfdb9aed
 
 
 def is_star(val):
@@ -1344,7 +1313,7 @@
     if not isinstance(packages, Sequence):
         if not isinstance(packages, six.string_types):
             return packages
-        packages = [packages,]
+        packages = [packages]
     return set([canonicalize_name(pkg) for pkg in packages if pkg])
 
 
@@ -1773,11 +1742,11 @@
     )
     parser.add_argument(
         "--extra-index-url", "--extra-index",
-        metavar="extra_indexes",action="append",
+        metavar="extra_indexes", action="append",
     )
     parser.add_argument("--trusted-host", metavar="trusted_hosts", action="append")
     args, remainder = parser.parse_known_args(line.split())
-    index = [] if not args.index else [args.index,]
+    index = [] if not args.index else [args.index]
     extra_indexes = [] if not args.extra_index_url else args.extra_index_url
     indexes = index + extra_indexes
     trusted_hosts = args.trusted_host if args.trusted_host else []
@@ -1822,4 +1791,13 @@
     parsed_other_url = urllib3_util.parse_url(other_url)
     unparsed = parsed_url._replace(auth=None, query=None, fragment=None).url
     unparsed_other = parsed_other_url._replace(auth=None, query=None, fragment=None).url
-    return unparsed == unparsed_other+    return unparsed == unparsed_other
+
+
+def get_pipenv_dist(pkg="pipenv", pipenv_site=None):
+    from .resolver import find_site_path
+    pipenv_libdir = os.path.dirname(os.path.abspath(__file__))
+    if pipenv_site is None:
+        pipenv_site = os.path.dirname(pipenv_libdir)
+    pipenv_dist, _ = find_site_path(pkg, site_dir=pipenv_site)
+    return pipenv_dist